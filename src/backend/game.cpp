/*  LOOT

    A load order optimisation tool for Oblivion, Skyrim, Fallout 3 and
    Fallout: New Vegas.

    Copyright (C) 2012-2015    WrinklyNinja

    This file is part of LOOT.

    LOOT is free software: you can redistribute
    it and/or modify it under the terms of the GNU General Public License
    as published by the Free Software Foundation, either version 3 of
    the License, or (at your option) any later version.

    LOOT is distributed in the hope that it will
    be useful, but WITHOUT ANY WARRANTY; without even the implied warranty of
    MERCHANTABILITY or FITNESS FOR A PARTICULAR PURPOSE.  See the
    GNU General Public License for more details.

    You should have received a copy of the GNU General Public License
    along with LOOT.  If not, see
    <http://www.gnu.org/licenses/>.
    */

#include "game.h"
#include "globals.h"
#include "helpers.h"
#include "error.h"
#include "metadata.h"
#include "parsers.h"
<<<<<<< HEAD

#include <boost/algorithm/string.hpp>
=======
#include "streams.h"
#include "generators.h"
#include "graph.h"

#include <boost/algorithm/string.hpp>
#include <boost/thread.hpp>
#include <boost/locale.hpp>
#include <boost/log/trivial.hpp>
>>>>>>> 49e5eb55

using namespace std;

namespace fs = boost::filesystem;
namespace lc = boost::locale;

namespace loot {
    std::list<Game> GetGames(YAML::Node& settings) {
        list<Game> games;

        if (settings["games"])
            games = settings["games"].as< list<Game> >();

        if (find(games.begin(), games.end(), Game(Game::tes4)) == games.end())
            games.push_back(Game(Game::tes4));

        if (find(games.begin(), games.end(), Game(Game::tes5)) == games.end())
            games.push_back(Game(Game::tes5));

        if (find(games.begin(), games.end(), Game(Game::fo3)) == games.end())
            games.push_back(Game(Game::fo3));

        if (find(games.begin(), games.end(), Game(Game::fonv)) == games.end())
            games.push_back(Game(Game::fonv));

<<<<<<< HEAD
        return games;
    }

    Game::Game() : id(Game::autodetect) {}
=======
        // If there were any missing defaults, make sure they're in settings now.
        settings["games"] = games;

        return games;
    }

    // MetadataList member functions
    //------------------------------

    void MetadataList::Load(const boost::filesystem::path& filepath) {
        plugins.clear();
        messages.clear();

        BOOST_LOG_TRIVIAL(debug) << "Loading file: " << filepath;

        loot::ifstream in(filepath);
        YAML::Node metadataList = YAML::Load(in);
        in.close();

        if (metadataList["plugins"]) {
            for (const auto& node : metadataList["plugins"]) {
                Plugin plugin(node.as<Plugin>());
                if (plugin.IsRegexPlugin())
                    regexPlugins.push_back(plugin);
                else
                    plugins.insert(plugin);
            }
        }
        if (metadataList["globals"])
            messages = metadataList["globals"].as< list<Message> >();

        BOOST_LOG_TRIVIAL(debug) << "File loaded successfully.";
    }

    void MetadataList::Save(const boost::filesystem::path& filepath) {
        BOOST_LOG_TRIVIAL(trace) << "Saving metadata list to: " << filepath;
        YAML::Emitter yout;
        yout.SetIndent(2);
        yout << YAML::BeginMap
            << YAML::Key << "plugins" << YAML::Value << Plugins()
            << YAML::Key << "globals" << YAML::Value << messages
            << YAML::EndMap;

        loot::ofstream uout(filepath);
        uout << yout.c_str();
        uout.close();
    }

    void MetadataList::clear() {
        plugins.clear();
        messages.clear();
    }

    bool MetadataList::operator == (const MetadataList& rhs) const {
        if (this->plugins.size() != rhs.plugins.size() || this->messages.size() != rhs.messages.size() || this->regexPlugins.size() != rhs.regexPlugins.size()) {
            BOOST_LOG_TRIVIAL(info) << "Metadata edited for some plugin, new and old userlists differ in size.";
            return false;
        }
        else {
            for (const auto& rhsPlugin : rhs.plugins) {
                const auto it = this->plugins.find(rhsPlugin);

                if (it == this->plugins.end()) {
                    BOOST_LOG_TRIVIAL(info) << "Metadata added for plugin: " << it->Name();
                    return false;
                }

                if (!it->DiffMetadata(rhsPlugin).HasNameOnly()) {
                    BOOST_LOG_TRIVIAL(info) << "Metadata edited for plugin: " << it->Name();
                    return false;
                }
            }
            for (const auto& rhsPlugin : rhs.regexPlugins) {
                const auto it = find(regexPlugins.begin(), regexPlugins.end(), rhsPlugin);

                if (it == this->regexPlugins.end()) {
                    BOOST_LOG_TRIVIAL(info) << "Metadata added for plugin: " << it->Name();
                    return false;
                }

                if (!it->DiffMetadata(rhsPlugin).HasNameOnly()) {
                    BOOST_LOG_TRIVIAL(info) << "Metadata edited for plugin: " << it->Name();
                    return false;
                }
            }
            // Messages are compared exactly by the '==' operator, so there's no need to do a more
            // fine-grained check.
            for (const auto& rhsMessage : rhs.messages) {
                const auto it = std::find(this->messages.begin(), this->messages.end(), rhsMessage);

                if (it == this->messages.end()) {
                    return  false;
                }
            }
        }
        return true;
    }

    std::list<Plugin> MetadataList::Plugins() const {
        list<Plugin> pluginList(plugins.begin(), plugins.end());

        pluginList.insert(pluginList.end(), regexPlugins.begin(), regexPlugins.end());

        return pluginList;
    }

    // Merges multiple matching regex entries if any are found.
    Plugin MetadataList::FindPlugin(const Plugin& plugin) const {
        Plugin match(plugin.Name());

        auto it = plugins.find(plugin);

        if (it != plugins.end())
            match = *it;

        // Now we want to also match possibly multiple regex entries.
        auto regIt = find(regexPlugins.begin(), regexPlugins.end(), plugin);
        while (regIt != regexPlugins.end()) {
            match.MergeMetadata(*regIt);

            regIt = find(++regIt, regexPlugins.end(), plugin);
        }

        return match;
    }

    void MetadataList::AddPlugin(const Plugin& plugin) {
        if (plugin.IsRegexPlugin())
            regexPlugins.push_back(plugin);
        else
            plugins.insert(plugin);
    }

    // Doesn't erase matching regex entries, because they might also
    // be required for other plugins.
    void MetadataList::ErasePlugin(const Plugin& plugin) {
        auto it = plugins.find(plugin);

        if (it != plugins.end()) {
            plugins.erase(it);
            return;
        }
    }

    void MetadataList::EvalAllConditions(Game& game, const unsigned int language) {
        unordered_set<Plugin> replacementSet;
        for (auto &plugin : plugins) {
            Plugin p(plugin);
            p.EvalAllConditions(game, language);
            replacementSet.insert(p);
        }
        plugins = replacementSet;
        for (auto &plugin : regexPlugins) {
            plugin.EvalAllConditions(game, language);
        }
        for (auto &message : messages) {
            message.EvalCondition(game, language);
        }
    }

    // Masterlist member functions
    //----------------------------

    bool Masterlist::Load(Game& game, const unsigned int language) {
        try {
            return Update(game);
        }
        catch (error& e) {
            if (e.code() != error::ok) {
                // Error wasn't a parsing error. Need to try parsing masterlist if it exists.
                try {
                    MetadataList::Load(game.MasterlistPath());
                }
                catch (...) {}
            }
            throw;
        }
    }

    std::string Masterlist::GetRevision(const boost::filesystem::path& path, bool shortID) {
        if (revision.empty() || (shortID && revision.length() == 40) || (!shortID && revision.length() < 40))
            GetGitInfo(path, shortID);

        return revision;
    }

    std::string Masterlist::GetDate(const boost::filesystem::path& path) {
        if (date.empty())
            GetGitInfo(path, true);

        return date;
    }

    // Game member functions
    //----------------------

    Game::Game() : id(Game::autodetect), gh(nullptr) {}
>>>>>>> 49e5eb55

    Game::Game(const unsigned int gameCode, const std::string& folder) : id(gameCode), gh(nullptr) {
        if (Id() == Game::tes4) {
            _name = "TES IV: Oblivion";
            registryKey = "Software\\Bethesda Softworks\\Oblivion\\Installed Path";
            lootFolderName = "Oblivion";
            _masterFile = "Oblivion.esm";
            espm_settings = espm::Settings("tes4");
            _repositoryURL = "https://github.com/loot/oblivion.git";
            _repositoryBranch = "master";
        }
        else if (Id() == Game::tes5) {
            _name = "TES V: Skyrim";
            registryKey = "Software\\Bethesda Softworks\\Skyrim\\Installed Path";
            lootFolderName = "Skyrim";
            _masterFile = "Skyrim.esm";
            espm_settings = espm::Settings("tes5");
            _repositoryURL = "https://github.com/loot/skyrim.git";
            _repositoryBranch = "master";
        }
        else if (Id() == Game::fo3) {
            _name = "Fallout 3";
            registryKey = "Software\\Bethesda Softworks\\Fallout3\\Installed Path";
            lootFolderName = "Fallout3";
            _masterFile = "Fallout3.esm";
            espm_settings = espm::Settings("fo3");
            _repositoryURL = "https://github.com/loot/fallout3.git";
            _repositoryBranch = "master";
        }
        else if (Id() == Game::fonv) {
            _name = "Fallout: New Vegas";
            registryKey = "Software\\Bethesda Softworks\\FalloutNV\\Installed Path";
            lootFolderName = "FalloutNV";
            _masterFile = "FalloutNV.esm";
            espm_settings = espm::Settings("fonv");
            _repositoryURL = "https://github.com/loot/falloutnv.git";
            _repositoryBranch = "master";
        }

        if (!folder.empty())
            lootFolderName = folder;
    }

    Game::~Game() {
        lo_destroy_handle(gh);
    }

    Game& Game::SetDetails(const std::string& name, const std::string& masterFile,
                           const std::string& repositoryURL, const std::string& repositoryBranch, const std::string& path, const std::string& registry) {
        BOOST_LOG_TRIVIAL(info) << "Setting new details for game: " << _name;

        if (!name.empty()) {
            BOOST_LOG_TRIVIAL(trace) << '\t' << "Setting name to: " << name;
            _name = name;
        }

        if (!masterFile.empty()) {
            BOOST_LOG_TRIVIAL(trace) << '\t' << "Setting master file to: " << masterFile;
            _masterFile = masterFile;
        }

        if (!repositoryURL.empty()) {
            BOOST_LOG_TRIVIAL(trace) << '\t' << "Setting repo URL to: " << repositoryURL;
            _repositoryURL = repositoryURL;
        }

        if (!repositoryBranch.empty()) {
            BOOST_LOG_TRIVIAL(trace) << '\t' << "Setting repo branch to: " << repositoryBranch;
            _repositoryBranch = repositoryBranch;
        }

        if (!path.empty()) {
            BOOST_LOG_TRIVIAL(trace) << '\t' << "Setting game path to: " << path;
            gamePath = path;
        }

        if (!registry.empty()) {
            BOOST_LOG_TRIVIAL(trace) << '\t' << "Setting registry key to: " << registry;
            registryKey = registry;
        }

        return *this;
    }

    Game& Game::Init(bool createFolder, const boost::filesystem::path& gameLocalAppData) {
        if (id != Game::tes4 && id != Game::tes5 && id != Game::fo3 && id != Game::fonv) {
            throw error(error::invalid_args, lc::translate("Invalid game ID supplied.").str());
        }

        BOOST_LOG_TRIVIAL(info) << "Initialising filesystem-related data for game: " << _name;

        //First look for local install, then look for Registry.
        if (gamePath.empty() || !fs::exists(gamePath / "Data" / _masterFile)) {
            if (fs::exists(fs::path("..") / "Data" / _masterFile)) {
                gamePath = "..";
#ifdef _WIN32
            }
            else {
                string path;
                string key_parent = fs::path(registryKey).parent_path().string();
                string key_name = fs::path(registryKey).filename().string();
                path = RegKeyStringValue("HKEY_LOCAL_MACHINE", key_parent, key_name);
                if (!path.empty() && fs::exists(fs::path(path) / "Data" / _masterFile))
                    gamePath = fs::path(path);
#endif
            }
        }

        if (gamePath.empty()) {
            BOOST_LOG_TRIVIAL(error) << "Game path could not be detected.";
            throw error(error::path_not_found, lc::translate("Game path could not be detected.").str());
        }

        // Set the path to the game's folder in %LOCALAPPDATA%.
        _gameLocalDataPath = gameLocalAppData;

        InitLibloHandle();
        RefreshActivePluginsList();

        if (createFolder) {
            CreateLOOTGameFolder();
        }

        return *this;
    }

    bool Game::IsInstalled() const {
        try {
            BOOST_LOG_TRIVIAL(trace) << "Checking if game \"" << _name << "\" is installed.";
            if (!gamePath.empty() && fs::exists(gamePath / "Data" / _masterFile))
                return true;

            if (fs::exists(fs::path("..") / "Data" / _masterFile))
                return true;

#ifdef _WIN32
            string path;
            string key_parent = fs::path(registryKey).parent_path().string();
            string key_name = fs::path(registryKey).filename().string();
            path = RegKeyStringValue("HKEY_LOCAL_MACHINE", key_parent, key_name);
            if (!path.empty() && fs::exists(fs::path(path) / "Data" / _masterFile))
                return true;
#endif
        }
        catch (exception &e) {
            BOOST_LOG_TRIVIAL(error) << "Error while checking if game \"" << _name << "\" is installed: " << e.what();
        }

        return false;
    }

    bool Game::operator == (const Game& rhs) const {
        return (boost::iequals(_name, rhs.Name()) || boost::iequals(lootFolderName, rhs.FolderName()));
    }

    bool Game::operator == (const std::string& nameOrFolderName) const {
        return (boost::iequals(_name, nameOrFolderName) || boost::iequals(lootFolderName, nameOrFolderName));
    }

    unsigned int Game::Id() const {
        return id;
    }

    string Game::Name() const {
        return _name;
    }

    string Game::FolderName() const {
        return lootFolderName;
    }

    std::string Game::Master() const {
        return _masterFile;
    }

    std::string Game::RegistryKey() const {
        return registryKey;
    }

    std::string Game::RepoURL() const {
        return _repositoryURL;
    }

    std::string Game::RepoBranch() const {
        return _repositoryBranch;
    }

    fs::path Game::GamePath() const {
        return gamePath;
    }

    fs::path Game::DataPath() const {
        return GamePath() / "Data";
    }

    fs::path Game::MasterlistPath() const {
        return g_path_local / lootFolderName / "masterlist.yaml";
    }

    fs::path Game::UserlistPath() const {
        return g_path_local / lootFolderName / "userlist.yaml";
    }

    void Game::InitLibloHandle() {
        const char * gameLocalDataPath = nullptr;
        std::string localAppData = _gameLocalDataPath.string();
        if (!localAppData.empty())
            gameLocalDataPath = localAppData.c_str();

        // If the handle has already been initialised, close it and open another.
        if (gh != nullptr) {
            lo_destroy_handle(gh);
            gh = nullptr;
        }

        int ret;
        if (Id() == Game::tes4)
<<<<<<< HEAD
            ret = lo_create_handle(&gh, LIBLO_GAME_TES4, gamePath.string().c_str(), NULL);
        else if (Id() == Game::tes5)
            ret = lo_create_handle(&gh, LIBLO_GAME_TES5, gamePath.string().c_str(), NULL);
        else if (Id() == Game::fo3)
            ret = lo_create_handle(&gh, LIBLO_GAME_FO3, gamePath.string().c_str(), NULL);
        else if (Id() == Game::fonv)
            ret = lo_create_handle(&gh, LIBLO_GAME_FNV, gamePath.string().c_str(), NULL);
=======
            ret = lo_create_handle(&gh, LIBLO_GAME_TES4, gamePath.string().c_str(), gameLocalDataPath);
        else if (Id() == Game::tes5)
            ret = lo_create_handle(&gh, LIBLO_GAME_TES5, gamePath.string().c_str(), gameLocalDataPath);
        else if (Id() == Game::fo3)
            ret = lo_create_handle(&gh, LIBLO_GAME_FO3, gamePath.string().c_str(), gameLocalDataPath);
        else if (Id() == Game::fonv)
            ret = lo_create_handle(&gh, LIBLO_GAME_FNV, gamePath.string().c_str(), gameLocalDataPath);
        else
            ret = LIBLO_ERROR_INVALID_ARGS;
>>>>>>> 49e5eb55

        if (ret != LIBLO_OK && ret != LIBLO_WARN_BAD_FILENAME && ret != LIBLO_WARN_INVALID_LIST && ret != LIBLO_WARN_LO_MISMATCH) {
            const char * e = nullptr;
            string err;
            lo_get_error_message(&e);
            if (e == nullptr) {
                BOOST_LOG_TRIVIAL(error) << "libloadorder failed to create a game handle. Details could not be fetched.";
                err = lc::translate("libloadorder failed to create a game handle. Details could not be fetched.").str();
            }
            else {
                BOOST_LOG_TRIVIAL(error) << "libloadorder failed to create a game handle. Details: " << e;
                err = lc::translate("libloadorder failed to create a game handle. Details:").str() + " " + e;
            }
            lo_cleanup();
            throw error(error::liblo_error, err);
        }

        if (id != Game::tes5) {
            ret = lo_set_game_master(gh, _masterFile.c_str());
            if (ret != LIBLO_OK && ret != LIBLO_WARN_BAD_FILENAME && ret != LIBLO_WARN_INVALID_LIST && ret != LIBLO_WARN_LO_MISMATCH) {
                const char * e = nullptr;
                string err;
                lo_get_error_message(&e);
                lo_destroy_handle(gh);
<<<<<<< HEAD
=======
                gh = nullptr;

>>>>>>> 49e5eb55
                if (e == nullptr) {
                    BOOST_LOG_TRIVIAL(error) << "libloadorder failed to initialise game master file support. Details could not be fetched.";
                    err = lc::translate("libloadorder failed to initialise game master file support. Details could not be fetched.").str();
                }
                else {
                    BOOST_LOG_TRIVIAL(error) << "libloadorder failed to initialise game master file support. Details: " << e;
                    err = lc::translate("libloadorder failed to initialise game master file support. Details:").str() + " " + e;
                }
                lo_cleanup();
                throw error(error::liblo_error, err);
            }
        }
    }

<<<<<<< HEAD
        ret = lo_get_active_plugins(gh, &pluginArr, &pluginArrSize);
=======
    void Game::RefreshActivePluginsList() {
        BOOST_LOG_TRIVIAL(debug) << "Refreshing active plugins list for game: " << _name;

        char ** pluginArr;
        size_t pluginArrSize;
        unsigned int ret = lo_get_active_plugins(gh, &pluginArr, &pluginArrSize);
>>>>>>> 49e5eb55
        if (ret != LIBLO_OK && ret != LIBLO_WARN_BAD_FILENAME && ret != LIBLO_WARN_INVALID_LIST && ret != LIBLO_WARN_LO_MISMATCH) {
            const char * e = nullptr;
            string err;
            lo_get_error_message(&e);
            if (e == nullptr) {
                BOOST_LOG_TRIVIAL(error) << "libloadorder failed to get the active plugins list. Details could not be fetched.";
                err = lc::translate("libloadorder failed to get the active plugins list. Details could not be fetched.").str();
            }
            else {
                BOOST_LOG_TRIVIAL(error) << "libloadorder failed to get the active plugins list. Details: " << e;
                err = lc::translate("libloadorder failed to get the active plugins list. Details:").str() + " " + e;
            }
            lo_cleanup();
            throw error(error::liblo_error, err);
        }

        activePlugins.clear();
        for (size_t i = 0; i < pluginArrSize; ++i) {
            activePlugins.insert(boost::locale::to_lower(string(pluginArr[i])));
        }
    }

    bool Game::IsActive(const std::string& plugin) const {
        return activePlugins.find(boost::locale::to_lower(plugin)) != activePlugins.end();
    }

    void Game::GetLoadOrder(std::list<std::string>& loadOrder) const {
        BOOST_LOG_TRIVIAL(debug) << "Getting load order for game: " << _name;

        char ** pluginArr;
        size_t pluginArrSize;

<<<<<<< HEAD
        int ret;
        if (Id() == Game::tes4)
            ret = lo_create_handle(&gh, LIBLO_GAME_TES4, gamePath.string().c_str(), NULL);
        else if (Id() == Game::tes5)
            ret = lo_create_handle(&gh, LIBLO_GAME_TES5, gamePath.string().c_str(), NULL);
        else if (Id() == Game::fo3)
            ret = lo_create_handle(&gh, LIBLO_GAME_FO3, gamePath.string().c_str(), NULL);
        else if (Id() == Game::fonv)
            ret = lo_create_handle(&gh, LIBLO_GAME_FNV, gamePath.string().c_str(), NULL);

=======
        unsigned int ret = lo_get_load_order(gh, &pluginArr, &pluginArrSize);
>>>>>>> 49e5eb55
        if (ret != LIBLO_OK && ret != LIBLO_WARN_BAD_FILENAME && ret != LIBLO_WARN_INVALID_LIST && ret != LIBLO_WARN_LO_MISMATCH) {
            const char * e = nullptr;
            string err;
            lo_get_error_message(&e);
            if (e == nullptr) {
<<<<<<< HEAD
                BOOST_LOG_TRIVIAL(error) << "libloadorder failed to create a game handle. Details could not be fetched.";
                err = lc::translate("libloadorder failed to create a game handle. Details could not be fetched.").str();
            }
            else {
                BOOST_LOG_TRIVIAL(error) << "libloadorder failed to create a game handle. Details: " << e;
                err = lc::translate("libloadorder failed to create a game handle. Details:").str() + " " + e;
            }
            lo_cleanup();
            throw error(error::liblo_error, err);
        }

        if (id != Game::tes5) {
            ret = lo_set_game_master(gh, _masterFile.c_str());

            if (ret != LIBLO_OK && ret != LIBLO_WARN_BAD_FILENAME && ret != LIBLO_WARN_INVALID_LIST && ret != LIBLO_WARN_LO_MISMATCH) {
                const char * e = nullptr;
                string err;
                lo_get_error_message(&e);
                lo_destroy_handle(gh);
                if (e == nullptr) {
                    BOOST_LOG_TRIVIAL(error) << "libloadorder failed to initialise game master file support. Details could not be fetched.";
                    err = lc::translate("libloadorder failed to initialise game master file support. Details could not be fetched.").str();
                }
                else {
                    BOOST_LOG_TRIVIAL(error) << "libloadorder failed to initialise game master file support. Details: " << e;
                    err = lc::translate("libloadorder failed to initialise game master file support. Details:").str() + " " + e;
                }
                lo_cleanup();
                throw error(error::liblo_error, err);
            }
        }

        ret = lo_get_load_order(gh, &pluginArr, &pluginArrSize);
        if (ret != LIBLO_OK && ret != LIBLO_WARN_BAD_FILENAME && ret != LIBLO_WARN_INVALID_LIST && ret != LIBLO_WARN_LO_MISMATCH) {
            const char * e = nullptr;
            string err;
            lo_get_error_message(&e);
            lo_destroy_handle(gh);
            if (e == nullptr) {
                BOOST_LOG_TRIVIAL(error) << "libloadorder failed to set the load order. Details could not be fetched.";
                err = lc::translate("libloadorder failed to set the load order. Details could not be fetched.").str();
=======
                BOOST_LOG_TRIVIAL(error) << "libloadorder failed to get the load order. Details could not be fetched.";
                err = lc::translate("libloadorder failed to get the load order. Details could not be fetched.").str();
>>>>>>> 49e5eb55
            }
            else {
                BOOST_LOG_TRIVIAL(error) << "libloadorder failed to get the load order. Details: " << e;
                err = lc::translate("libloadorder failed to get the load order. Details:").str() + " " + e;
            }
            lo_cleanup();
            throw error(error::liblo_error, err);
        }

        loadOrder.clear();
        for (size_t i = 0; i < pluginArrSize; ++i) {
            loadOrder.push_back(string(pluginArr[i]));
        }
    }

    void Game::SetLoadOrder(const char * const * const loadOrder, const size_t numPlugins) const {
        BOOST_LOG_TRIVIAL(debug) << "Setting load order for game: " << _name;

<<<<<<< HEAD
        lo_game_handle gh = nullptr;
        char ** pluginArr = nullptr;
        size_t pluginArrSize = 0;
        int ret;
        if (Id() == Game::tes4)
            ret = lo_create_handle(&gh, LIBLO_GAME_TES4, gamePath.string().c_str(), NULL);
        else if (Id() == Game::tes5)
            ret = lo_create_handle(&gh, LIBLO_GAME_TES5, gamePath.string().c_str(), NULL);
        else if (Id() == Game::fo3)
            ret = lo_create_handle(&gh, LIBLO_GAME_FO3, gamePath.string().c_str(), NULL);
        else if (Id() == Game::fonv)
            ret = lo_create_handle(&gh, LIBLO_GAME_FNV, gamePath.string().c_str(), NULL);

=======
        unsigned int ret = lo_set_load_order(gh, loadOrder, numPlugins);
>>>>>>> 49e5eb55
        if (ret != LIBLO_OK && ret != LIBLO_WARN_BAD_FILENAME && ret != LIBLO_WARN_INVALID_LIST && ret != LIBLO_WARN_LO_MISMATCH) {
            const char * e = nullptr;
            string err;
            lo_get_error_message(&e);
            if (e == nullptr) {
<<<<<<< HEAD
                BOOST_LOG_TRIVIAL(error) << "libloadorder failed to create a game handle. Details could not be fetched.";
                err = lc::translate("libloadorder failed to create a game handle. Details could not be fetched.").str();
            }
            else {
                BOOST_LOG_TRIVIAL(error) << "libloadorder failed to create a game handle. Details: " << e;
                err = lc::translate("libloadorder failed to create a game handle. Details:").str() + " " + e;
            }
            lo_cleanup();
            throw error(error::liblo_error, err);
        }

        if (id != Game::tes5) {
            ret = lo_set_game_master(gh, _masterFile.c_str());
            if (ret != LIBLO_OK && ret != LIBLO_WARN_BAD_FILENAME && ret != LIBLO_WARN_INVALID_LIST && ret != LIBLO_WARN_LO_MISMATCH) {
                const char * e = nullptr;
                string err;
                lo_get_error_message(&e);
                lo_destroy_handle(gh);
                if (e == nullptr) {
                    BOOST_LOG_TRIVIAL(error) << "libloadorder failed to initialise game master file support. Details could not be fetched.";
                    err = lc::translate("libloadorder failed to initialise game master file support. Details could not be fetched.").str();
                }
                else {
                    BOOST_LOG_TRIVIAL(error) << "libloadorder failed to initialise game master file support. Details: " << e;
                    err = lc::translate("libloadorder failed to initialise game master file support. Details:").str() + " " + e;
                }
                lo_cleanup();
                throw error(error::liblo_error, err);
=======
                BOOST_LOG_TRIVIAL(error) << "libloadorder failed to set the load order. Details could not be fetched.";
                err = lc::translate("libloadorder failed to set the load order. Details could not be fetched.").str();
            }
            else {
                BOOST_LOG_TRIVIAL(error) << "libloadorder failed to set the load order. Details: " << e;
                err = lc::translate("libloadorder failed to set the load order. Details:").str() + " " + e;
>>>>>>> 49e5eb55
            }
        }
    }

    void Game::SetLoadOrder(const std::list<std::string>& loadOrder) const {
        BOOST_LOG_TRIVIAL(info) << "Setting load order:";
        size_t pluginArrSize = loadOrder.size();
        char ** pluginArr = new char*[pluginArrSize];
        int i = 0;
        for (const auto &plugin : loadOrder) {
            BOOST_LOG_TRIVIAL(info) << '\t' << '\t' << plugin;
            pluginArr[i] = new char[plugin.length() + 1];
            strcpy(pluginArr[i], plugin.c_str());
            ++i;
        }

<<<<<<< HEAD
        ret = lo_set_load_order(gh, pluginArr, pluginArrSize);
        if (ret != LIBLO_OK && ret != LIBLO_WARN_BAD_FILENAME && ret != LIBLO_WARN_INVALID_LIST && ret != LIBLO_WARN_LO_MISMATCH) {
            for (size_t i=0; i < pluginArrSize; i++)
                delete [] pluginArr[i];
            delete [] pluginArr;
            const char * e = nullptr;
            string err;
            lo_get_error_message(&e);
            lo_destroy_handle(gh);
            if (e == nullptr) {
                BOOST_LOG_TRIVIAL(error) << "libloadorder failed to set the load order. Details could not be fetched.";
                err = lc::translate("libloadorder failed to set the load order. Details could not be fetched.").str();
            }
            else {
                BOOST_LOG_TRIVIAL(error) << "libloadorder failed to set the load order. Details: " << e;
                err = lc::translate("libloadorder failed to set the load order. Details:").str() + " " + e;
            }
            lo_cleanup();
            throw error(error::liblo_error, err);
=======
        try {
            SetLoadOrder(pluginArr, pluginArrSize);
        }
        catch (error &/*e*/) {
            for (size_t i = 0; i < pluginArrSize; i++)
                delete[] pluginArr[i];
            delete[] pluginArr;
            throw;
>>>>>>> 49e5eb55
        }

        for (size_t i = 0; i < pluginArrSize; i++)
            delete[] pluginArr[i];
        delete[] pluginArr;
    }

    void Game::RedatePlugins() {
        if (id != tes5)
            return;

        list<string> loadorder;
        GetLoadOrder(loadorder);

        if (!loadorder.empty()) {
            time_t lastTime;
            fs::path filepath = DataPath() / *loadorder.begin();
            if (!fs::exists(filepath) && fs::exists(filepath.string() + ".ghost"))
                filepath += ".ghost";

            lastTime = fs::last_write_time(filepath);

            for (const auto &pluginName : loadorder) {
                filepath = DataPath() / pluginName;
                if (!fs::exists(filepath) && fs::exists(filepath.string() + ".ghost"))
                    filepath += ".ghost";

                time_t thisTime = fs::last_write_time(filepath);
                BOOST_LOG_TRIVIAL(info) << "Current timestamp for \"" << filepath.filename().string() << "\": " << thisTime;
                if (thisTime >= lastTime) {
                    lastTime = thisTime;
                    BOOST_LOG_TRIVIAL(trace) << "No need to redate \"" << filepath.filename().string() << "\".";
                }
                else {
                    lastTime += 60;
                    fs::last_write_time(filepath, lastTime);  //Space timestamps by a minute.
                    BOOST_LOG_TRIVIAL(info) << "Redated \"" << filepath.filename().string() << "\" to: " << lastTime;
                }
            }
        }
    }

    void Game::LoadPlugins(bool headersOnly) {
<<<<<<< HEAD
        //Add all plugins in data folder not already in the hashset to the hashset, and load them.
        for (fs::directory_iterator it(DataPath()); it != fs::directory_iterator(); ++it) {
            if (fs::is_regular_file(it->status()) && IsPlugin(it->path().string())) {
                const string filename = it->path().filename().string();

                if (plugins.find(filename) == plugins.end())
                    plugins.insert(std::pair<string, Plugin>(filename, Plugin(filename)));
            }
        }

        for (auto &pluginPair: plugins) {
            pluginPair.second = Plugin(*this, pluginPair.second.Name(), headersOnly);
        }
=======
        boost::thread_group group;
        uintmax_t meanFileSize = 0;
        unordered_map<std::string, uintmax_t> tempMap;
        std::vector<Plugin*> groupPlugins;
        //First calculate the mean plugin size. Store it temporarily in a map to reduce filesystem lookups and file size recalculation.
        BOOST_LOG_TRIVIAL(trace) << "Scanning for plugins in " << this->DataPath();
        for (fs::directory_iterator it(this->DataPath()); it != fs::directory_iterator(); ++it) {
            if (fs::is_regular_file(it->status()) && this->IsValidPlugin(it->path().filename().string())) {
                uintmax_t fileSize = fs::file_size(it->path());
                meanFileSize += fileSize;

                tempMap.insert(pair<string, uintmax_t>(it->path().filename().string(), fileSize));
            }
        }
        meanFileSize /= tempMap.size();  //Rounding error, but not important.

        //Now load plugins.
        for (const auto &pluginPair : tempMap) {
            BOOST_LOG_TRIVIAL(info) << "Found plugin: " << pluginPair.first;

            //Insert the lowercased name as a key for case-insensitive matching.
            Plugin temp(pluginPair.first);
            auto plugin = plugins.insert(pair<string, Plugin>(boost::locale::to_lower(temp.Name()), temp));

            if (pluginPair.second > meanFileSize) {
                BOOST_LOG_TRIVIAL(trace) << "Creating individual loading thread for: " << pluginPair.first;
                group.create_thread([this, plugin, headersOnly]() {
                    BOOST_LOG_TRIVIAL(trace) << "Loading " << plugin.first->second.Name() << " individually.";
                    try {
                        plugin.first->second = Plugin(*this, plugin.first->second.Name(), headersOnly);
                    }
                    catch (exception &e) {
                        BOOST_LOG_TRIVIAL(error) << plugin.first->second.Name() << ": Exception occurred: " << e.what();
                        Plugin p;
                        p.Messages(list<Message>(1, Message(Message::error, lc::translate("An exception occurred while loading this plugin. Details: ").str() + " " + e.what())));
                        plugin.first->second = p;
                    }
                });
            }
            else {
                groupPlugins.push_back(&plugin.first->second);
            }
        }
        group.create_thread([this, &groupPlugins, headersOnly]() {
            for (auto plugin : groupPlugins) {
                BOOST_LOG_TRIVIAL(trace) << "Loading " << plugin->Name() << " as part of a group.";
                try {
                    *plugin = Plugin(*this, plugin->Name(), headersOnly);
                }
                catch (exception &e) {
                    BOOST_LOG_TRIVIAL(error) << plugin->Name() << ": Exception occurred: " << e.what();
                    Plugin p;
                    p.Messages(list<Message>(1, Message(Message::error, lc::translate("An exception occurred while loading this plugin. Details:").str() + " " + e.what())));
                    *plugin = p;
                }
            }
        });

        group.join_all();
>>>>>>> 49e5eb55
    }

    bool Game::HasBeenLoaded() {
        // Easy way to check is by checking the game's master file,
        // which definitely shouldn't be empty.
        auto pairIt = plugins.find(boost::locale::to_lower(_masterFile));

        if (pairIt != plugins.end())
            return !pairIt->second.FormIDs().empty();

        return false;
    }

    bool Game::IsValidPlugin(const std::string& name) const {
        BOOST_LOG_TRIVIAL(trace) << "Checking to see if \"" << name << "\" is a valid plugin.";
        // Rather than just checking the extension, try also parsing the file header, and see if it fails.
        if (!boost::iends_with(name, ".esm") && !boost::iends_with(name, ".esp") && !boost::iends_with(name, ".esm.ghost") && !boost::iends_with(name, ".esp.ghost")) {
            return false;
        }

        try {
            string filepath = (this->DataPath() / name).string();
            if (fs::exists(this->DataPath() / fs::path(name + ".ghost")))
                filepath += ".ghost";

            espm::File * file = nullptr;
            if (this->Id() == LIBLO_GAME_TES4)
                file = new espm::tes4::File(filepath, this->espm_settings, false, true);
            else if (this->Id() == LIBLO_GAME_TES5)
                file = new espm::tes5::File(filepath, this->espm_settings, false, true);
            else if (this->Id() == LIBLO_GAME_FO3)
                file = new espm::fo3::File(filepath, this->espm_settings, false, true);
            else
                file = new espm::fonv::File(filepath, this->espm_settings, false, true);

            delete file;
        }
        catch (std::exception& /*e*/) {
            BOOST_LOG_TRIVIAL(warning) << "The .es(p|m) file \"" << name << "\" is not a valid plugin.";
            return false;
        }
        return true;
    }

    void Game::CreateLOOTGameFolder() {
        //Make sure that the LOOT game path exists.
        try {
            if (fs::exists(g_path_local) && !fs::exists(g_path_local / lootFolderName))
                fs::create_directory(g_path_local / lootFolderName);
        }
        catch (fs::filesystem_error& e) {
            BOOST_LOG_TRIVIAL(error) << "Could not create LOOT folder for game. Details: " << e.what();
            throw error(error::path_write_fail, lc::translate("Could not create LOOT folder for game. Details:").str() + " " + e.what());
        }
    }

    std::list<Plugin> Game::Sort(const unsigned int language, std::function<void(const std::string&)> progressCallback) {
        //Create a plugin graph containing the plugin and masterlist data.
        loot::PluginGraph graph;

        progressCallback(lc::translate("Building plugin graph..."));
        BOOST_LOG_TRIVIAL(info) << "Merging masterlist, userlist into plugin list, evaluating conditions and checking for install validity.";
        for (const auto &plugin : this->plugins) {
            vertex_t v = boost::add_vertex(plugin.second, graph);
            BOOST_LOG_TRIVIAL(trace) << "Merging for plugin \"" << graph[v].Name() << "\"";

            //Check if there is a plugin entry in the masterlist. This will also find matching regex entries.
            BOOST_LOG_TRIVIAL(trace) << "Merging masterlist data down to plugin list data.";
            graph[v].MergeMetadata(this->masterlist.FindPlugin(graph[v]));

            //Check if there is a plugin entry in the userlist. This will also find matching regex entries.
            Plugin ulistPlugin = this->userlist.FindPlugin(graph[v]);

            if (!ulistPlugin.HasNameOnly() && ulistPlugin.Enabled()) {
                BOOST_LOG_TRIVIAL(trace) << "Merging userlist data down to plugin list data.";
                graph[v].MergeMetadata(ulistPlugin);
            }

            //Now that items are merged, evaluate any conditions they have.
            BOOST_LOG_TRIVIAL(trace) << "Evaluate conditions for merged plugin data.";
            try {
                graph[v].EvalAllConditions(*this, language);
            }
            catch (std::exception& e) {
                BOOST_LOG_TRIVIAL(error) << "\"" << graph[v].Name() << "\" contains a condition that could not be evaluated. Details: " << e.what();
                list<Message> messages(graph[v].Messages());
                messages.push_back(loot::Message(loot::Message::error, (boost::format(lc::translate("\"%1%\" contains a condition that could not be evaluated. Details: %2%")) % graph[v].Name() % e.what()).str()));
                graph[v].Messages(messages);
            }

            //Also check install validity.
            graph[v].CheckInstallValidity(*this);
        }

        // Get the existing load order.
        list<string> loadorder;
        GetLoadOrder(loadorder);
        BOOST_LOG_TRIVIAL(info) << "Fetched existing load order: ";
        for (const auto &plugin : loadorder)
            BOOST_LOG_TRIVIAL(info) << plugin;

        // Now add edges and sort.
        progressCallback(lc::translate("Adding edges to plugin graph and performing topological sort..."));
        return loot::Sort(graph, loadorder);
    }
}<|MERGE_RESOLUTION|>--- conflicted
+++ resolved
@@ -28,10 +28,6 @@
 #include "error.h"
 #include "metadata.h"
 #include "parsers.h"
-<<<<<<< HEAD
-
-#include <boost/algorithm/string.hpp>
-=======
 #include "streams.h"
 #include "generators.h"
 #include "graph.h"
@@ -40,7 +36,6 @@
 #include <boost/thread.hpp>
 #include <boost/locale.hpp>
 #include <boost/log/trivial.hpp>
->>>>>>> 49e5eb55
 
 using namespace std;
 
@@ -66,12 +61,6 @@
         if (find(games.begin(), games.end(), Game(Game::fonv)) == games.end())
             games.push_back(Game(Game::fonv));
 
-<<<<<<< HEAD
-        return games;
-    }
-
-    Game::Game() : id(Game::autodetect) {}
-=======
         // If there were any missing defaults, make sure they're in settings now.
         settings["games"] = games;
 
@@ -269,7 +258,6 @@
     //----------------------
 
     Game::Game() : id(Game::autodetect), gh(nullptr) {}
->>>>>>> 49e5eb55
 
     Game::Game(const unsigned int gameCode, const std::string& folder) : id(gameCode), gh(nullptr) {
         if (Id() == Game::tes4) {
@@ -487,15 +475,6 @@
 
         int ret;
         if (Id() == Game::tes4)
-<<<<<<< HEAD
-            ret = lo_create_handle(&gh, LIBLO_GAME_TES4, gamePath.string().c_str(), NULL);
-        else if (Id() == Game::tes5)
-            ret = lo_create_handle(&gh, LIBLO_GAME_TES5, gamePath.string().c_str(), NULL);
-        else if (Id() == Game::fo3)
-            ret = lo_create_handle(&gh, LIBLO_GAME_FO3, gamePath.string().c_str(), NULL);
-        else if (Id() == Game::fonv)
-            ret = lo_create_handle(&gh, LIBLO_GAME_FNV, gamePath.string().c_str(), NULL);
-=======
             ret = lo_create_handle(&gh, LIBLO_GAME_TES4, gamePath.string().c_str(), gameLocalDataPath);
         else if (Id() == Game::tes5)
             ret = lo_create_handle(&gh, LIBLO_GAME_TES5, gamePath.string().c_str(), gameLocalDataPath);
@@ -505,7 +484,6 @@
             ret = lo_create_handle(&gh, LIBLO_GAME_FNV, gamePath.string().c_str(), gameLocalDataPath);
         else
             ret = LIBLO_ERROR_INVALID_ARGS;
->>>>>>> 49e5eb55
 
         if (ret != LIBLO_OK && ret != LIBLO_WARN_BAD_FILENAME && ret != LIBLO_WARN_INVALID_LIST && ret != LIBLO_WARN_LO_MISMATCH) {
             const char * e = nullptr;
@@ -530,11 +508,8 @@
                 string err;
                 lo_get_error_message(&e);
                 lo_destroy_handle(gh);
-<<<<<<< HEAD
-=======
                 gh = nullptr;
 
->>>>>>> 49e5eb55
                 if (e == nullptr) {
                     BOOST_LOG_TRIVIAL(error) << "libloadorder failed to initialise game master file support. Details could not be fetched.";
                     err = lc::translate("libloadorder failed to initialise game master file support. Details could not be fetched.").str();
@@ -549,16 +524,12 @@
         }
     }
 
-<<<<<<< HEAD
-        ret = lo_get_active_plugins(gh, &pluginArr, &pluginArrSize);
-=======
     void Game::RefreshActivePluginsList() {
         BOOST_LOG_TRIVIAL(debug) << "Refreshing active plugins list for game: " << _name;
 
         char ** pluginArr;
         size_t pluginArrSize;
         unsigned int ret = lo_get_active_plugins(gh, &pluginArr, &pluginArrSize);
->>>>>>> 49e5eb55
         if (ret != LIBLO_OK && ret != LIBLO_WARN_BAD_FILENAME && ret != LIBLO_WARN_INVALID_LIST && ret != LIBLO_WARN_LO_MISMATCH) {
             const char * e = nullptr;
             string err;
@@ -591,71 +562,14 @@
         char ** pluginArr;
         size_t pluginArrSize;
 
-<<<<<<< HEAD
-        int ret;
-        if (Id() == Game::tes4)
-            ret = lo_create_handle(&gh, LIBLO_GAME_TES4, gamePath.string().c_str(), NULL);
-        else if (Id() == Game::tes5)
-            ret = lo_create_handle(&gh, LIBLO_GAME_TES5, gamePath.string().c_str(), NULL);
-        else if (Id() == Game::fo3)
-            ret = lo_create_handle(&gh, LIBLO_GAME_FO3, gamePath.string().c_str(), NULL);
-        else if (Id() == Game::fonv)
-            ret = lo_create_handle(&gh, LIBLO_GAME_FNV, gamePath.string().c_str(), NULL);
-
-=======
         unsigned int ret = lo_get_load_order(gh, &pluginArr, &pluginArrSize);
->>>>>>> 49e5eb55
         if (ret != LIBLO_OK && ret != LIBLO_WARN_BAD_FILENAME && ret != LIBLO_WARN_INVALID_LIST && ret != LIBLO_WARN_LO_MISMATCH) {
             const char * e = nullptr;
             string err;
             lo_get_error_message(&e);
             if (e == nullptr) {
-<<<<<<< HEAD
-                BOOST_LOG_TRIVIAL(error) << "libloadorder failed to create a game handle. Details could not be fetched.";
-                err = lc::translate("libloadorder failed to create a game handle. Details could not be fetched.").str();
-            }
-            else {
-                BOOST_LOG_TRIVIAL(error) << "libloadorder failed to create a game handle. Details: " << e;
-                err = lc::translate("libloadorder failed to create a game handle. Details:").str() + " " + e;
-            }
-            lo_cleanup();
-            throw error(error::liblo_error, err);
-        }
-
-        if (id != Game::tes5) {
-            ret = lo_set_game_master(gh, _masterFile.c_str());
-
-            if (ret != LIBLO_OK && ret != LIBLO_WARN_BAD_FILENAME && ret != LIBLO_WARN_INVALID_LIST && ret != LIBLO_WARN_LO_MISMATCH) {
-                const char * e = nullptr;
-                string err;
-                lo_get_error_message(&e);
-                lo_destroy_handle(gh);
-                if (e == nullptr) {
-                    BOOST_LOG_TRIVIAL(error) << "libloadorder failed to initialise game master file support. Details could not be fetched.";
-                    err = lc::translate("libloadorder failed to initialise game master file support. Details could not be fetched.").str();
-                }
-                else {
-                    BOOST_LOG_TRIVIAL(error) << "libloadorder failed to initialise game master file support. Details: " << e;
-                    err = lc::translate("libloadorder failed to initialise game master file support. Details:").str() + " " + e;
-                }
-                lo_cleanup();
-                throw error(error::liblo_error, err);
-            }
-        }
-
-        ret = lo_get_load_order(gh, &pluginArr, &pluginArrSize);
-        if (ret != LIBLO_OK && ret != LIBLO_WARN_BAD_FILENAME && ret != LIBLO_WARN_INVALID_LIST && ret != LIBLO_WARN_LO_MISMATCH) {
-            const char * e = nullptr;
-            string err;
-            lo_get_error_message(&e);
-            lo_destroy_handle(gh);
-            if (e == nullptr) {
-                BOOST_LOG_TRIVIAL(error) << "libloadorder failed to set the load order. Details could not be fetched.";
-                err = lc::translate("libloadorder failed to set the load order. Details could not be fetched.").str();
-=======
                 BOOST_LOG_TRIVIAL(error) << "libloadorder failed to get the load order. Details could not be fetched.";
                 err = lc::translate("libloadorder failed to get the load order. Details could not be fetched.").str();
->>>>>>> 49e5eb55
             }
             else {
                 BOOST_LOG_TRIVIAL(error) << "libloadorder failed to get the load order. Details: " << e;
@@ -674,66 +588,21 @@
     void Game::SetLoadOrder(const char * const * const loadOrder, const size_t numPlugins) const {
         BOOST_LOG_TRIVIAL(debug) << "Setting load order for game: " << _name;
 
-<<<<<<< HEAD
-        lo_game_handle gh = nullptr;
-        char ** pluginArr = nullptr;
-        size_t pluginArrSize = 0;
-        int ret;
-        if (Id() == Game::tes4)
-            ret = lo_create_handle(&gh, LIBLO_GAME_TES4, gamePath.string().c_str(), NULL);
-        else if (Id() == Game::tes5)
-            ret = lo_create_handle(&gh, LIBLO_GAME_TES5, gamePath.string().c_str(), NULL);
-        else if (Id() == Game::fo3)
-            ret = lo_create_handle(&gh, LIBLO_GAME_FO3, gamePath.string().c_str(), NULL);
-        else if (Id() == Game::fonv)
-            ret = lo_create_handle(&gh, LIBLO_GAME_FNV, gamePath.string().c_str(), NULL);
-
-=======
         unsigned int ret = lo_set_load_order(gh, loadOrder, numPlugins);
->>>>>>> 49e5eb55
         if (ret != LIBLO_OK && ret != LIBLO_WARN_BAD_FILENAME && ret != LIBLO_WARN_INVALID_LIST && ret != LIBLO_WARN_LO_MISMATCH) {
             const char * e = nullptr;
             string err;
             lo_get_error_message(&e);
             if (e == nullptr) {
-<<<<<<< HEAD
-                BOOST_LOG_TRIVIAL(error) << "libloadorder failed to create a game handle. Details could not be fetched.";
-                err = lc::translate("libloadorder failed to create a game handle. Details could not be fetched.").str();
-            }
-            else {
-                BOOST_LOG_TRIVIAL(error) << "libloadorder failed to create a game handle. Details: " << e;
-                err = lc::translate("libloadorder failed to create a game handle. Details:").str() + " " + e;
-            }
-            lo_cleanup();
-            throw error(error::liblo_error, err);
-        }
-
-        if (id != Game::tes5) {
-            ret = lo_set_game_master(gh, _masterFile.c_str());
-            if (ret != LIBLO_OK && ret != LIBLO_WARN_BAD_FILENAME && ret != LIBLO_WARN_INVALID_LIST && ret != LIBLO_WARN_LO_MISMATCH) {
-                const char * e = nullptr;
-                string err;
-                lo_get_error_message(&e);
-                lo_destroy_handle(gh);
-                if (e == nullptr) {
-                    BOOST_LOG_TRIVIAL(error) << "libloadorder failed to initialise game master file support. Details could not be fetched.";
-                    err = lc::translate("libloadorder failed to initialise game master file support. Details could not be fetched.").str();
-                }
-                else {
-                    BOOST_LOG_TRIVIAL(error) << "libloadorder failed to initialise game master file support. Details: " << e;
-                    err = lc::translate("libloadorder failed to initialise game master file support. Details:").str() + " " + e;
-                }
-                lo_cleanup();
-                throw error(error::liblo_error, err);
-=======
                 BOOST_LOG_TRIVIAL(error) << "libloadorder failed to set the load order. Details could not be fetched.";
                 err = lc::translate("libloadorder failed to set the load order. Details could not be fetched.").str();
             }
             else {
                 BOOST_LOG_TRIVIAL(error) << "libloadorder failed to set the load order. Details: " << e;
                 err = lc::translate("libloadorder failed to set the load order. Details:").str() + " " + e;
->>>>>>> 49e5eb55
-            }
+            }
+            lo_cleanup();
+            throw error(error::liblo_error, err);
         }
     }
 
@@ -749,27 +618,6 @@
             ++i;
         }
 
-<<<<<<< HEAD
-        ret = lo_set_load_order(gh, pluginArr, pluginArrSize);
-        if (ret != LIBLO_OK && ret != LIBLO_WARN_BAD_FILENAME && ret != LIBLO_WARN_INVALID_LIST && ret != LIBLO_WARN_LO_MISMATCH) {
-            for (size_t i=0; i < pluginArrSize; i++)
-                delete [] pluginArr[i];
-            delete [] pluginArr;
-            const char * e = nullptr;
-            string err;
-            lo_get_error_message(&e);
-            lo_destroy_handle(gh);
-            if (e == nullptr) {
-                BOOST_LOG_TRIVIAL(error) << "libloadorder failed to set the load order. Details could not be fetched.";
-                err = lc::translate("libloadorder failed to set the load order. Details could not be fetched.").str();
-            }
-            else {
-                BOOST_LOG_TRIVIAL(error) << "libloadorder failed to set the load order. Details: " << e;
-                err = lc::translate("libloadorder failed to set the load order. Details:").str() + " " + e;
-            }
-            lo_cleanup();
-            throw error(error::liblo_error, err);
-=======
         try {
             SetLoadOrder(pluginArr, pluginArrSize);
         }
@@ -778,7 +626,6 @@
                 delete[] pluginArr[i];
             delete[] pluginArr;
             throw;
->>>>>>> 49e5eb55
         }
 
         for (size_t i = 0; i < pluginArrSize; i++)
@@ -822,21 +669,6 @@
     }
 
     void Game::LoadPlugins(bool headersOnly) {
-<<<<<<< HEAD
-        //Add all plugins in data folder not already in the hashset to the hashset, and load them.
-        for (fs::directory_iterator it(DataPath()); it != fs::directory_iterator(); ++it) {
-            if (fs::is_regular_file(it->status()) && IsPlugin(it->path().string())) {
-                const string filename = it->path().filename().string();
-
-                if (plugins.find(filename) == plugins.end())
-                    plugins.insert(std::pair<string, Plugin>(filename, Plugin(filename)));
-            }
-        }
-
-        for (auto &pluginPair: plugins) {
-            pluginPair.second = Plugin(*this, pluginPair.second.Name(), headersOnly);
-        }
-=======
         boost::thread_group group;
         uintmax_t meanFileSize = 0;
         unordered_map<std::string, uintmax_t> tempMap;
@@ -896,7 +728,6 @@
         });
 
         group.join_all();
->>>>>>> 49e5eb55
     }
 
     bool Game::HasBeenLoaded() {
