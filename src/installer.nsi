--- conflicted
+++ resolved
@@ -129,11 +129,8 @@
 	!insertmacro MUI_LANGUAGE "SimpChinese"
 	!insertmacro MUI_LANGUAGE "French"
 	!insertmacro MUI_LANGUAGE "Polish"
-<<<<<<< HEAD
+	!insertmacro MUI_LANGUAGE "Finnish"
 	!insertmacro MUI_LANGUAGE "Danish"
-=======
-	!insertmacro MUI_LANGUAGE "Finnish"
->>>>>>> a7fc173b
 	!insertmacro MUI_RESERVEFILE_LANGDLL
 
 ;--------------------------------
@@ -259,17 +256,17 @@
 ;--------------------------------
 ;Danish (dansk) Strings
 
-	VIAddVersionKey /LANG=${LANG_ENGLISH} "ProductName" "BOSS"
-	VIAddVersionKey /LANG=${LANG_ENGLISH} "CompanyName" "BOSS Development Team"
-	VIAddVersionKey /LANG=${LANG_ENGLISH} "LegalCopyright" "© 2009-2014 BOSS Development Team"
-	VIAddVersionKey /LANG=${LANG_ENGLISH} "FileDescription" "Installationsprogram for BOSS 3.0.0"
-	VIAddVersionKey /LANG=${LANG_ENGLISH} "FileVersion" "3.0.0"
-
-	LangString TEXT_MESSAGEBOX ${LANG_ENGLISH} "BOSS er allerede installeret og skal afinstalleres før du fortsætter. $\n$\nTryk på »OK« for at fjerne den forrige version eller »Annuller« for at annullere opdateringen."
-	LangString TEXT_RUN ${LANG_ENGLISH} "Kør BOSS"
+	VIAddVersionKey /LANG=${LANG_ENGLISH} "ProductName" "LOOT"
+	VIAddVersionKey /LANG=${LANG_ENGLISH} "CompanyName" "LOOT Team"
+	VIAddVersionKey /LANG=${LANG_ENGLISH} "LegalCopyright" "© 2009-2014 LOOT Team"
+	VIAddVersionKey /LANG=${LANG_ENGLISH} "FileDescription" "Installationsprogram for LOOT 0.7.0"
+	VIAddVersionKey /LANG=${LANG_ENGLISH} "FileVersion" "0.7.0"
+
+	LangString TEXT_MESSAGEBOX ${LANG_ENGLISH} "LOOT er allerede installeret og skal afinstalleres før du fortsætter. $\n$\nTryk på »OK« for at fjerne den forrige version eller »Annuller« for at annullere opdateringen."
+	LangString TEXT_RUN ${LANG_ENGLISH} "Kør LOOT"
 	LangString TEXT_SHOWREADME ${LANG_ENGLISH} "Vis Readme"
-	LangString TEXT_MAIN ${LANG_ENGLISH} "Alle BOSS's filer, undtagen brugerlister og indstillingsfiler."
-	LangString TEXT_USERFILES ${LANG_ENGLISH} "BOSS's brugerliste- og indstillingsfile."
+	LangString TEXT_MAIN ${LANG_ENGLISH} "Alle LOOT's filer, undtagen brugerlister og indstillingsfiler."
+	LangString TEXT_USERFILES ${LANG_ENGLISH} "LOOT's brugerliste- og indstillingsfile."
 
 ;--------------------------------
 ;Initialisations
@@ -406,26 +403,22 @@
         ;    Push "Language:"
         ;    Push "Language: pt_BR"
         ;    Call ReplaceLineStr
-<<<<<<< HEAD
+		StrCmp $LANGUAGE ${LANG_FINNISH} 0 +5
+            Push "$LOCALAPPDATA\LOOT\settings.yaml"
+            Push "Language:"
+            Push "Language: fi"
+            Call ReplaceLineStr
+        StrCmp $LANGUAGE ${LANG_GERMAN} 0 +5
+            Push "$LOCALAPPDATA\LOOT\settings.yaml"
+            Push "Language:"
+            Push "Language: de"
+            Call ReplaceLineStr
 		StrCmp $LANGUAGE ${LANG_DANISH} 0 +5
-            Push "$LOCALAPPDATA\BOSS\settings.yaml"
+            Push "$LOCALAPPDATA\LOOT\settings.yaml"
             Push "Language:"
             Push "Language: da"
             Call ReplaceLineStr
-			
-=======
-		StrCmp $LANGUAGE ${LANG_FINNISH} 0 +5
-            Push "$LOCALAPPDATA\LOOT\settings.yaml"
-            Push "Language:"
-            Push "Language: fi"
-            Call ReplaceLineStr
-        StrCmp $LANGUAGE ${LANG_GERMAN} 0 +5
-            Push "$LOCALAPPDATA\LOOT\settings.yaml"
-            Push "Language:"
-            Push "Language: de"
-            Call ReplaceLineStr
-
->>>>>>> a7fc173b
+
 		;Add Start Menu shortcuts. Set out path back to $INSTDIR otherwise the shortcuts start in the wrong place.
 		;Set Shell Var Context to all so that shortcuts are installed for all users, not just admin.
 		SetOutPath "$INSTDIR"
@@ -498,23 +491,6 @@
         Delete "$INSTDIR\resources\icon.ico"
 
 		;Remove language files.
-<<<<<<< HEAD
-		Delete "$INSTDIR\resources\l10n\ru\LC_MESSAGES\boss.mo"
-		Delete "$INSTDIR\resources\l10n\ru\LC_MESSAGES\wxstd.mo"
-		Delete "$INSTDIR\resources\l10n\es\LC_MESSAGES\boss.mo"
-		Delete "$INSTDIR\resources\l10n\es\LC_MESSAGES\wxstd.mo"
-		;Delete "$INSTDIR\resources\l10n\de\LC_MESSAGES\wxstd.mo"
-		Delete "$INSTDIR\resources\l10n\zh_CN\LC_MESSAGES\boss.mo"
-		Delete "$INSTDIR\resources\l10n\zh_CN\LC_MESSAGES\wxstd.mo"
-		Delete "$INSTDIR\resources\l10n\fr\LC_MESSAGES\boss.mo"
-		Delete "$INSTDIR\resources\l10n\fr\LC_MESSAGES\wxstd.mo"
-		Delete "$INSTDIR\resources\l10n\pl\LC_MESSAGES\boss.mo"
-		Delete "$INSTDIR\resources\l10n\pl\LC_MESSAGES\wxstd.mo"
-		Delete "$INSTDIR\resources\l10n\pt_BR\LC_MESSAGES\boss.mo"
-		Delete "$INSTDIR\resources\l10n\pt_BR\LC_MESSAGES\wxstd.mo"
-		Delete "$INSTDIR\resources\l10n\da\LC_MESSAGES\boss.mo"
-		Delete "$INSTDIR\resources\l10n\da\LC_MESSAGES\wxstd.mo"
-=======
 		Delete "$INSTDIR\resources\l10n\ru\LC_MESSAGES\loot.mo"
 		Delete "$INSTDIR\resources\l10n\es\LC_MESSAGES\loot.mo"
 		Delete "$INSTDIR\resources\l10n\zh_CN\LC_MESSAGES\loot.mo"
@@ -522,7 +498,7 @@
 		Delete "$INSTDIR\resources\l10n\pl\LC_MESSAGES\loot.mo"
 		Delete "$INSTDIR\resources\l10n\pt_BR\LC_MESSAGES\loot.mo"
 		Delete "$INSTDIR\resources\l10n\fi\LC_MESSAGES\loot.mo"
->>>>>>> a7fc173b
+		Delete "$INSTDIR\resources\l10n\da\LC_MESSAGES\loot.mo"
 		RMDir  "$INSTDIR\resources\l10n\ru\LC_MESSAGES"
 		RMDir  "$INSTDIR\resources\l10n\ru"
 		RMDir  "$INSTDIR\resources\l10n\es\LC_MESSAGES"
@@ -534,17 +510,13 @@
 		RMDir  "$INSTDIR\resources\l10n\pl\LC_MESSAGES"
 		RMDir  "$INSTDIR\resources\l10n\pl"
 		RMDir  "$INSTDIR\resources\l10n\pt_BR\LC_MESSAGES"
-<<<<<<< HEAD
-		RMDir  "$INSTDIR\resources\l10n\pt_BR"	
-		RMDir  "$INSTDIR\resources\l10n\da\LC_MESSAGES"
-		RMDir  "$INSTDIR\resources\l10n\da"
-=======
 		RMDir  "$INSTDIR\resources\l10n\pt_BR"
 		RMDir  "$INSTDIR\resources\l10n\fi\LC_MESSAGES"
 		RMDir  "$INSTDIR\resources\l10n\fi"
         RMDir  "$INSTDIR\resources\l10n\de\LC_MESSAGES"
 		RMDir  "$INSTDIR\resources\l10n\de"
->>>>>>> a7fc173b
+		RMDir  "$INSTDIR\resources\l10n\da\LC_MESSAGES"
+		RMDir  "$INSTDIR\resources\l10n\da"
 		RMDir  "$INSTDIR\resources\l10n"
         RMDir  "$INSTDIR\resources"
 
