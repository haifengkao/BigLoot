/*  LOOT

    A load order optimisation tool for Oblivion, Skyrim, Fallout 3 and
    Fallout: New Vegas.

    Copyright (C) 2013-2014    WrinklyNinja

    This file is part of LOOT.

    LOOT is free software: you can redistribute
    it and/or modify it under the terms of the GNU General Public License
    as published by the Free Software Foundation, either version 3 of
    the License, or (at your option) any later version.

    LOOT is distributed in the hope that it will
    be useful, but WITHOUT ANY WARRANTY; without even the implied warranty of
    MERCHANTABILITY or FITNESS FOR A PARTICULAR PURPOSE.  See the
    GNU General Public License for more details.

    You should have received a copy of the GNU General Public License
    along with LOOT.  If not, see
    <http://www.gnu.org/licenses/>.
*/

#include "api.h"
#include "../backend/game.h"
#include "../backend/metadata.h"
#include "../backend/parsers.h"
#include "../backend/generators.h"
#include "../backend/error.h"
#include "../backend/streams.h"

#include <yaml-cpp/yaml.h>

#include <algorithm>
#include <clocale>
#include <list>
#include <vector>
#include <regex>
#include <unordered_set>
#include <unordered_map>

#include <boost/algorithm/string.hpp>
#include <boost/filesystem/detail/utf8_codecvt_facet.hpp>
#include <boost/filesystem.hpp>

const unsigned int loot_ok                          = loot::error::ok;
const unsigned int loot_error_liblo_error           = loot::error::liblo_error;
const unsigned int loot_error_file_write_fail       = loot::error::path_write_fail;
const unsigned int loot_error_parse_fail            = loot::error::path_read_fail;
const unsigned int loot_error_condition_eval_fail   = loot::error::condition_eval_fail;
const unsigned int loot_error_regex_eval_fail       = loot::error::regex_eval_fail;
const unsigned int loot_error_no_mem                = loot::error::no_mem;
const unsigned int loot_error_invalid_args          = loot::error::invalid_args;
const unsigned int loot_error_no_tag_map            = loot::error::no_tag_map;
const unsigned int loot_error_path_not_found        = loot::error::path_not_found;
const unsigned int loot_error_no_game_detected      = loot::error::no_game_detected;
const unsigned int loot_error_windows_error         = loot::error::windows_error;
const unsigned int loot_error_sorting_error         = loot::error::sorting_error;
const unsigned int loot_return_max                  = loot_error_sorting_error;

// The following are the games identifiers used by the API.
<<<<<<< HEAD
const unsigned int boss_game_tes4                   = boss::g_game_tes4;
const unsigned int boss_game_tes5                   = boss::g_game_tes5;
const unsigned int boss_game_fo3                    = boss::g_game_fo3;
const unsigned int boss_game_fonv                   = boss::g_game_fonv;

// BOSS message types.
const unsigned int boss_message_say                 = boss::g_message_say;
const unsigned int boss_message_warn                = boss::g_message_warn;
const unsigned int boss_message_error               = boss::g_message_error;
const unsigned int boss_message_tag                 = boss::g_message_tag;

// BOSS message languages.
const unsigned int boss_lang_any                    = boss::g_lang_any;
const unsigned int boss_lang_english                = boss::g_lang_english;
const unsigned int boss_lang_spanish                = boss::g_lang_spanish;
const unsigned int boss_lang_russian                = boss::g_lang_russian;
const unsigned int boss_lang_french                 = boss::g_lang_french;
const unsigned int boss_lang_chinese                = boss::g_lang_chinese;
const unsigned int boss_lang_polish                 = boss::g_lang_polish;
const unsigned int boss_lang_brazilian_portuguese   = boss::g_lang_brazilian_portuguese;
const unsigned int boss_lang_danish                 = boss::g_lang_danish;

// BOSS cleanliness codes.
const unsigned int boss_needs_cleaning_no       = 0;
const unsigned int boss_needs_cleaning_yes      = 1;
const unsigned int boss_needs_cleaning_unknown  = 2;


struct _boss_db_int {
    _boss_db_int()
        : extTagMap(NULL),
        extAddedTagIds(NULL),
        extRemovedTagIds(NULL),
        extMessageArray(NULL),
=======
const unsigned int loot_game_tes4                   = loot::Game::tes4;
const unsigned int loot_game_tes5                   = loot::Game::tes5;
const unsigned int loot_game_fo3                    = loot::Game::fo3;
const unsigned int loot_game_fonv                   = loot::Game::fonv;

// LOOT message types.
const unsigned int loot_message_say                 = loot::Message::say;
const unsigned int loot_message_warn                = loot::Message::warn;
const unsigned int loot_message_error               = loot::Message::error;
const unsigned int loot_message_tag                 = loot::Message::tag;

// LOOT message languages.
const unsigned int loot_lang_any                    = loot::Language::any;
const unsigned int loot_lang_english                = loot::Language::english;
const unsigned int loot_lang_spanish                = loot::Language::spanish;
const unsigned int loot_lang_russian                = loot::Language::russian;
const unsigned int loot_lang_french                 = loot::Language::french;
const unsigned int loot_lang_chinese                = loot::Language::chinese;
const unsigned int loot_lang_polish                 = loot::Language::polish;
const unsigned int loot_lang_brazilian_portuguese   = loot::Language::brazilian_portuguese;
const unsigned int loot_lang_finnish                = loot::Language::finnish;
const unsigned int loot_lang_german                 = loot::Language::german;

// LOOT cleanliness codes.
const unsigned int loot_needs_cleaning_no       = 0;
const unsigned int loot_needs_cleaning_yes      = 1;
const unsigned int loot_needs_cleaning_unknown  = 2;


struct _loot_db_int {
    _loot_db_int()
        : extTagMap(nullptr),
        extAddedTagIds(nullptr),
        extRemovedTagIds(nullptr),
        extMessageArray(nullptr),
>>>>>>> a7fc173b
        extMessageArraySize(0) {

        extMessage.type = loot_message_say;
        extMessage.message = nullptr;
    }

    ~_loot_db_int() {
        delete [] extAddedTagIds;
        delete [] extRemovedTagIds;
        delete [] extMessage.message;

        if (extTagMap != nullptr) {
            for (size_t i=0; i < bashTagMap.size(); i++)
                delete [] extTagMap[i];  //Gotta clear those allocated strings.
            delete [] extTagMap;
        }

        if (extMessageArray != nullptr) {
            for (size_t i=0; i < extMessageArraySize; i++)
                delete [] extMessageArray[i].message;  //Gotta clear those allocated strings.
            delete [] extMessageArray;
        }
    }

    loot::Game game;
    std::list<loot::Plugin> metadata, rawMetadata, userMetadata, rawUserMetadata;

    std::unordered_map<std::string, unsigned int> bashTagMap;

    char ** extTagMap;

    unsigned int * extAddedTagIds;
    unsigned int * extRemovedTagIds;

    loot_message extMessage;
    loot_message * extMessageArray;
    size_t extMessageArraySize;
};

char * extMessageStr = nullptr;

// std::string to null-terminated char string converter.
char * ToNewCString(std::string str) {
    char * p = new char[str.length() + 1];
    return strcpy(p, str.c_str());
}

unsigned int c_error(const loot::error& e) {
    delete[] extMessageStr;
    try {
        extMessageStr = new char[strlen(e.what()) + 1];
        strcpy(extMessageStr, e.what());
    }
    catch (std::bad_alloc& /*e*/) {
        extMessageStr = nullptr;
    }
    return e.code();
}

unsigned int c_error(const unsigned int code, const std::string& what) {
    return c_error(loot::error(code, what.c_str()));
}

////////////////////////////////////
// Dummy Masterlist member functions
////////////////////////////////////

// The API doesn't depend on libgit2, by not compiling ".git.cpp", so the member functions are defined
// below as dummies.

namespace loot {
    void Masterlist::GetGitInfo(const boost::filesystem::path& path) {}

    void Masterlist::Update(Game& game, const unsigned int language) {
        this->MetadataList::Load(game.MasterlistPath());
    }
}


//////////////////////////////
// Error Handling Functions
//////////////////////////////

// Outputs a string giving the details of the last time an error or
// warning return code was returned by a function. The string exists
// until this function is called again or until CleanUpAPI is called.
LOOT_API unsigned int loot_get_error_message (const char ** const message) {
    if (message == nullptr)
        return c_error(loot_error_invalid_args, "Null message pointer passed.");

    *message = extMessageStr;

    return loot_ok;
}

// Frees memory allocated to error string.
LOOT_API void     loot_cleanup () {
    delete [] extMessageStr;
    extMessageStr = nullptr;
}


//////////////////////////////
// Version Functions
//////////////////////////////

// Returns whether this version of LOOT supports the API from the given
// LOOT version. Abstracts LOOT API stability policy away from clients.
LOOT_API bool loot_is_compatible (const unsigned int versionMajor, const unsigned int versionMinor, const unsigned int versionPatch) {
    return versionMajor == loot::g_version_major && versionMinor == loot::g_version_minor;
}

// Returns the version string for this version of LOOT.
// The string exists until this function is called again or until
// CleanUpAPI is called.
LOOT_API unsigned int loot_get_version (unsigned int * const versionMajor, unsigned int * const versionMinor, unsigned int * const versionPatch) {
    if (versionMajor == nullptr || versionMinor == nullptr || versionPatch == nullptr)
        return c_error(loot_error_invalid_args, "Null pointer passed.");

    *versionMajor = loot::g_version_major;
    *versionMinor = loot::g_version_minor;
    *versionPatch = loot::g_version_patch;

    return loot_ok;
}


////////////////////////////////////
// Lifecycle Management Functions
////////////////////////////////////

// Explicitly manage database lifetime. Allows clients to free memory when
// they want/need to. clientGame sets the game the DB is for, and dataPath
// is the path to that game's Data folder, and is case-sensitive if the
// underlying filesystem is case-sensitive. This function also checks that
// plugins.txt and loadorder.txt (if they both exist) are in sync. If
// dataPath == nullptr then the API will attempt to detect the data path of
// the specified game.
LOOT_API unsigned int loot_create_db (loot_db * const db, const unsigned int clientGame, const char * const gamePath) {
    if (db == nullptr || (clientGame != loot_game_tes4 && clientGame != loot_game_tes5 && clientGame != loot_game_fo3 && clientGame != loot_game_fonv))
        return c_error(loot_error_invalid_args, "Null pointer passed.");

    //Set the locale to get encoding conversions working correctly.
    std::setlocale(LC_CTYPE, "");
    std::locale global_loc = std::locale();
    std::locale loc(global_loc, new boost::filesystem::detail::utf8_codecvt_facet());
    boost::filesystem::path::imbue(loc);

    //Disable logging or else stdout will get overrun.
    boost::log::core::get()->set_logging_enabled(false);

    std::string game_path = "";
    if (gamePath != nullptr)
        game_path = gamePath;

    loot::Game game;
    try {
        game = loot::Game(clientGame).SetPath(game_path).Init();  //This also checks to see if the game is installed if game_path is empty and throws an exception if it is not detected. It also creates a folder in %LOCALAPPDATA% and reads the active plugins list, but that shouldn't be an issue.
    } catch (loot::error& e) {
        return c_error(e);
    }

    loot_db retVal;
    try {
        retVal = new _loot_db_int;
    } catch (std::bad_alloc& e) {
        return c_error(loot_error_no_mem, e.what());
    }
    retVal->game = game;
    *db = retVal;

    return loot_ok;
}

// Destroys the given DB, freeing any memory allocated as part of its use.
LOOT_API void     loot_destroy_db (loot_db db) {
    delete db;
}


///////////////////////////////////
// Database Loading Functions
///////////////////////////////////

// Loads the masterlist and userlist from the paths specified.
// Can be called multiple times. On error, the database is unchanged.
// Paths are case-sensitive if the underlying filesystem is case-sensitive.
// masterlistPath and userlistPath are files.
LOOT_API unsigned int loot_load_lists (loot_db db, const char * const masterlistPath,
                                    const char * const userlistPath) {
    if (db == nullptr || masterlistPath == nullptr)
        return c_error(loot_error_invalid_args, "Null pointer passed.");

    std::list<loot::Plugin> temp;
    std::list<loot::Plugin> userTemp;

    try {
        if (boost::filesystem::exists(masterlistPath)) {
            loot::ifstream in(masterlistPath);
            YAML::Node tempNode = YAML::Load(in);
            in.close();
            temp = tempNode["plugins"].as< std::list<loot::Plugin> >();
        }
    } catch (std::exception& e) {
        return c_error(loot_error_parse_fail, e.what());
    }

    try {
        if (userlistPath != nullptr) {
            if (boost::filesystem::exists(userlistPath)) {
                if (boost::algorithm::iends_with(userlistPath, ".yaml")) {
                    loot::ifstream in(userlistPath);
                    YAML::Node tempNode = YAML::Load(in);
                    in.close();
                    userTemp = tempNode["plugins"].as< std::list<loot::Plugin> >();
                }
            }
        }
    } catch (YAML::Exception& e) {
        return c_error(loot_error_parse_fail, e.what());
    }

    //Also free memory.
    db->bashTagMap.clear();
    delete [] db->extAddedTagIds;
    delete [] db->extRemovedTagIds;

    if (db->extTagMap != nullptr) {
        for (size_t i=0; i < db->bashTagMap.size(); i++)
            delete [] db->extTagMap[i];  //Gotta clear those allocated strings.
        delete [] db->extTagMap;
    }

    if (db->extMessageArray != nullptr) {
        for (size_t i=0; i < db->extMessageArraySize; i++)
            delete [] db->extMessageArray[i].message;  //Gotta clear those allocated strings.
        delete [] db->extMessageArray;
    }

    db->extAddedTagIds = nullptr;
    db->extRemovedTagIds = nullptr;
    db->extTagMap = nullptr;
    db->extMessageArray = nullptr;

    db->rawMetadata = temp;
    db->metadata = temp;
    db->userMetadata = userTemp;
    db->rawUserMetadata = userTemp;

    return loot_ok;
}

// Evaluates all conditional lines and regex mods the loaded masterlist.
// This exists so that Load() doesn't need to be called whenever the mods
// installed are changed. Evaluation does not take place unless this function
// is called. Repeated calls re-evaluate the masterlist from scratch each time,
// ignoring the results of any previous evaluations. Paths are case-sensitive
// if the underlying filesystem is case-sensitive.
LOOT_API unsigned int loot_eval_lists (loot_db db, const unsigned int language) {
    if (db == nullptr)
        return c_error(loot_error_invalid_args, "Null pointer passed.");

    std::list<loot::Plugin> temp = db->rawMetadata;
    try {
        db->game.RefreshActivePluginsList();
        for (auto it=temp.begin(); it != temp.end();) {
            it->EvalAllConditions(db->game, language);
            if (it->IsRegexPlugin()) {
                std::regex reg;
                try {
                    reg = std::regex(it->Name(), std::regex::ECMAScript | std::regex::icase);
                } catch (std::exception& e) {
                    return c_error(loot_error_regex_eval_fail, e.what());
                }

                for (boost::filesystem::directory_iterator itr(db->game.DataPath()); itr != boost::filesystem::directory_iterator(); ++itr) {
                    const std::string filename = itr->path().filename().string();
                    if (std::regex_match(filename, reg)) {
                        loot::Plugin p = *it;
                        p.Name(filename);
                        temp.push_back(p);
                    }
                }
                it = temp.erase(it);
            } else {
                ++it;
            }
        }
    } catch (loot::error& e) {
        return c_error(e);
    }
    db->metadata = temp;

    temp = db->rawUserMetadata;
    try {
        for (auto it=temp.begin(); it != temp.end();) {
            it->EvalAllConditions(db->game, language);
            if (it->IsRegexPlugin()) {
                std::regex reg;
                try {
                    reg = std::regex(it->Name(), std::regex::ECMAScript | std::regex::icase);
                } catch (std::exception& e) {
                    return c_error(loot_error_regex_eval_fail, e.what());
                }

                for (boost::filesystem::directory_iterator itr(db->game.DataPath()); itr != boost::filesystem::directory_iterator(); ++itr) {
                    const std::string filename = itr->path().filename().string();
                    if (std::regex_match(filename, reg)) {
                        loot::Plugin p = *it;
                        p.Name(filename);
                        temp.push_back(p);
                    }
                }
                it = temp.erase(it);
            } else {
                ++it;
            }
        }
    } catch (loot::error& e) {
        return c_error(e);
    }
    db->userMetadata = temp;

    return loot_ok;
}


//////////////////////////
// DB Access Functions
//////////////////////////

// Returns an array of the Bash Tags encounterred when loading the masterlist
// and userlist, and the number of tags in the returned array. The array and
// its contents are static and should not be freed by the client.
LOOT_API unsigned int loot_get_tag_map (loot_db db, char *** const tagMap, size_t * const numTags) {
    if (db == nullptr || tagMap == nullptr || numTags == nullptr)
        return c_error(loot_error_invalid_args, "Null pointer passed.");

    //Clear existing array allocation.
    if (db->extTagMap != nullptr) {
        for (size_t i=0, max=db->bashTagMap.size(); i < max; ++i) {
            delete [] db->extTagMap[i];
        }
        delete [] db->extTagMap;
        db->extTagMap = nullptr;
    }

    //Initialise output.
    *tagMap = nullptr;
    *numTags = 0;

    std::unordered_set<std::string> allTags;

    for (const auto &plugin: db->metadata) {
        std::set<loot::Tag> tags(plugin.Tags());
        for (const auto &tag: tags) {
            allTags.insert(tag.Name());
        }
    }
    for (const auto &plugin : db->userMetadata) {
        std::set<loot::Tag> tags(plugin.Tags());
        for (const auto &tag : tags) {
            allTags.insert(tag.Name());
        }
    }

    if (allTags.empty())
        return loot_ok;

    try {
        db->extTagMap = new char*[allTags.size()];
    } catch (std::bad_alloc& e) {
        return c_error(loot_error_no_mem, e.what());
    }

    unsigned int UID = 0;
    try {
        for (const auto &tag: allTags) {
            db->bashTagMap.emplace(tag, UID);
            //Also allocate memory.
            db->extTagMap[UID] = ToNewCString(tag);
            UID++;
        }
    } catch (std::bad_alloc& e) {
        return c_error(loot_error_no_mem, e.what());
    }

    *tagMap = db->extTagMap;
    *numTags = allTags.size();

    return loot_ok;
}

// Returns arrays of Bash Tag UIDs for Bash Tags suggested for addition and removal
// by LOOT's masterlist and userlist, and the number of tags in each array.
// The returned arrays are valid until the db is destroyed or until the Load
// function is called.  The arrays should not be freed by the client. modName is
// case-insensitive. If no Tags are found for an array, the array pointer (*tagIds)
// will be nullptr. The userlistModified bool is true if the userlist contains Bash Tag
// suggestion message additions.
LOOT_API unsigned int loot_get_plugin_tags (loot_db db, const char * const plugin,
                                            unsigned int ** const tagIds_added,
                                            size_t * const numTags_added,
                                            unsigned int ** const tagIds_removed,
                                            size_t * const numTags_removed,
                                            bool * const userlistModified) {
    if (db == nullptr || plugin == nullptr || tagIds_added == nullptr || numTags_added == nullptr || tagIds_removed == nullptr || numTags_removed == nullptr || userlistModified == nullptr)
        return c_error(loot_error_invalid_args, "Null pointer passed.");


    //Clear existing array allocations.
    delete [] db->extAddedTagIds;
    delete [] db->extRemovedTagIds;
    db->extAddedTagIds = nullptr;
    db->extRemovedTagIds = nullptr;

    //Initialise output.
    *tagIds_added = nullptr;
    *tagIds_removed = nullptr;
    *userlistModified = false;
    *numTags_added = 0;
    *numTags_removed = 0;

    std::unordered_set<std::string> tagsAdded, tagsRemoved;
    std::list<loot::Plugin>::iterator pluginIt = std::find(db->metadata.begin(), db->metadata.end(), loot::Plugin(plugin));
    if (pluginIt != db->metadata.end()) {
        std::set<loot::Tag> tags(pluginIt->Tags());
        for (const auto &tag: tags) {
            if (tag.IsAddition())
                tagsAdded.insert(tag.Name());
            else
                tagsRemoved.insert(tag.Name());
        }
    }

    pluginIt = std::find(db->userMetadata.begin(), db->userMetadata.end(), loot::Plugin(plugin));
    if (pluginIt != db->userMetadata.end()) {
        *userlistModified = true;
        std::set<loot::Tag> tags(pluginIt->Tags());
        for (const auto &tag : tags) {
            if (tag.IsAddition())
                tagsAdded.insert(tag.Name());
            else
                tagsRemoved.insert(tag.Name());
        }
    }

    if ((!tagsAdded.empty() || !tagsRemoved.empty()) && db->bashTagMap.empty()) {
        return c_error(loot_error_no_tag_map, "No Bash Tag map has been previously generated.");
    }

    std::vector<unsigned int> tagsAddedIDs, tagsRemovedIDs;
    for (const auto &tagNames: tagsAdded) {
        const auto mapIter(db->bashTagMap.find(tagNames));
        if (mapIter != db->bashTagMap.end())
            tagsAddedIDs.push_back(mapIter->second);
    }
    for (const auto &tagNames : tagsRemoved) {
        const auto mapIter(db->bashTagMap.find(tagNames));
        if (mapIter != db->bashTagMap.end())
            tagsAddedIDs.push_back(mapIter->second);
    }

    //Allocate memory.
    size_t numAdded = tagsAddedIDs.size();
    size_t numRemoved = tagsRemovedIDs.size();
    try {
        if (numAdded != 0) {
            db->extAddedTagIds = new uint32_t[numAdded];
            for (size_t i=0; i < numAdded; i++)
                db->extAddedTagIds[i] = tagsAddedIDs[i];
        }
        if (numRemoved != 0) {
            db->extRemovedTagIds = new uint32_t[numRemoved];
            for (size_t i=0; i < numRemoved; i++)
                db->extRemovedTagIds[i] = tagsRemovedIDs[i];
        }
    } catch (std::bad_alloc& e) {
        return c_error(loot_error_no_mem, e.what());
    }

    //Set outputs.
    *tagIds_added = db->extAddedTagIds;
    *tagIds_removed = db->extRemovedTagIds;
    *numTags_added = numAdded;
    *numTags_removed = numRemoved;

    return loot_ok;
}

// Returns the messages attached to the given plugin. Messages are valid until Load,
// loot_destroy_db or loot_get_plugin_messages are next called. plugin is case-insensitive.
// If no messages are attached, *messages will be nullptr and numMessages will equal 0.
LOOT_API unsigned int loot_get_plugin_messages (loot_db db, const char * const plugin,
                                                loot_message ** const messages,
                                                size_t * const numMessages) {
    if (db == nullptr || plugin == nullptr || messages == nullptr || numMessages == nullptr)
        return c_error(loot_error_invalid_args, "Null pointer passed.");

    //Clear existing array allocation.
    if (db->extMessageArray != nullptr) {
        for (size_t i=0; i < db->extMessageArraySize; ++i) {
            delete [] db->extMessageArray[i].message;
        }
        delete [] db->extMessageArray;
        db->extMessageArray = nullptr;
    }

    //Initialise output.
    *messages = nullptr;
    *numMessages = 0;

    std::list<loot::Message> pluginMessages;
    std::list<loot::Plugin>::iterator pluginIt = std::find(db->metadata.begin(), db->metadata.end(), loot::Plugin(plugin));
    if (pluginIt != db->metadata.end()) {
        pluginMessages = pluginIt->Messages();
    }

    pluginIt = std::find(db->userMetadata.begin(), db->userMetadata.end(), loot::Plugin(plugin));
    if (pluginIt != db->userMetadata.end()) {
        std::list<loot::Message> temp = pluginIt->Messages();
        pluginMessages.insert(pluginMessages.end(), temp.begin(), temp.end());
    }

    db->extMessageArraySize = pluginMessages.size();
    try {
        db->extMessageArray = new loot_message[db->extMessageArraySize];
        int i = 0;
        for (const auto &message: pluginMessages) {
            db->extMessageArray[i].type = message.Type();
            db->extMessageArray[i].message = ToNewCString(message.ChooseContent(loot::Language::any).Str());
        }
    } catch (std::bad_alloc& e) {
        return c_error(loot_error_no_mem, e.what());
    }

    *messages = db->extMessageArray;
    *numMessages = db->extMessageArraySize;

    return loot_ok;
}

LOOT_API unsigned int loot_get_dirty_info(loot_db db, const char * const plugin, unsigned int * const needsCleaning) {
    if (db == nullptr || plugin == nullptr || needsCleaning == nullptr)
        return c_error(loot_error_invalid_args, "Null pointer passed.");

    *needsCleaning = loot_needs_cleaning_unknown;

    //Get all dirty info.
    std::set<loot::PluginDirtyInfo> dirtyInfo;
    std::list<loot::Plugin>::iterator pluginIt = std::find(db->metadata.begin(), db->metadata.end(), loot::Plugin(plugin));
    if (pluginIt != db->metadata.end()) {
        dirtyInfo = pluginIt->DirtyInfo();
    }
    pluginIt = std::find(db->userMetadata.begin(), db->userMetadata.end(), loot::Plugin(plugin));
    if (pluginIt != db->userMetadata.end()) {
        std::set<loot::PluginDirtyInfo> temp = pluginIt->DirtyInfo();
        dirtyInfo.insert(temp.begin(), temp.end());
    }

    if (!dirtyInfo.empty()) {
        *needsCleaning = loot_needs_cleaning_yes;
    }

    return loot_ok;
}


// Writes a minimal masterlist that only contains mods that have Bash Tag suggestions,
// and/or dirty messages, plus the Tag suggestions and/or messages themselves and their
// conditions, in order to create the Wrye Bash taglist. outputFile is the path to use
// for output. If outputFile already exists, it will only be overwritten if overwrite is true.
LOOT_API unsigned int loot_write_minimal_list (loot_db db, const char * const outputFile, const bool overwrite) {
    if (db == nullptr || outputFile == nullptr)
        return c_error(loot_error_invalid_args, "Null pointer passed.");

    if (!boost::filesystem::exists(boost::filesystem::path(outputFile).parent_path()))
        return c_error(loot_error_invalid_args, "Output directory does not exist.");

    if (boost::filesystem::exists(outputFile) && !overwrite)
        return c_error(loot_error_invalid_args, "Output file exists but overwrite is not set to true.");

    std::list<loot::Plugin> temp = db->metadata;
    for (auto &plugin: temp) {
        loot::Plugin p(plugin.Name());
        p.Tags(plugin.Tags());
        p.DirtyInfo(plugin.DirtyInfo());

        plugin = p;
    }

    YAML::Emitter yout;
    yout.SetIndent(2);
    yout << YAML::BeginMap
         << YAML::Key << "plugins" << YAML::Value << temp
         << YAML::EndMap;

    boost::filesystem::path p(outputFile);
    loot::ofstream out(p);
    if (out.fail())
        return c_error(loot_error_invalid_args, "Couldn't open output file");
    out << yout.c_str();
    out.close();

    return loot_ok;
}<|MERGE_RESOLUTION|>--- conflicted
+++ resolved
@@ -60,42 +60,6 @@
 const unsigned int loot_return_max                  = loot_error_sorting_error;
 
 // The following are the games identifiers used by the API.
-<<<<<<< HEAD
-const unsigned int boss_game_tes4                   = boss::g_game_tes4;
-const unsigned int boss_game_tes5                   = boss::g_game_tes5;
-const unsigned int boss_game_fo3                    = boss::g_game_fo3;
-const unsigned int boss_game_fonv                   = boss::g_game_fonv;
-
-// BOSS message types.
-const unsigned int boss_message_say                 = boss::g_message_say;
-const unsigned int boss_message_warn                = boss::g_message_warn;
-const unsigned int boss_message_error               = boss::g_message_error;
-const unsigned int boss_message_tag                 = boss::g_message_tag;
-
-// BOSS message languages.
-const unsigned int boss_lang_any                    = boss::g_lang_any;
-const unsigned int boss_lang_english                = boss::g_lang_english;
-const unsigned int boss_lang_spanish                = boss::g_lang_spanish;
-const unsigned int boss_lang_russian                = boss::g_lang_russian;
-const unsigned int boss_lang_french                 = boss::g_lang_french;
-const unsigned int boss_lang_chinese                = boss::g_lang_chinese;
-const unsigned int boss_lang_polish                 = boss::g_lang_polish;
-const unsigned int boss_lang_brazilian_portuguese   = boss::g_lang_brazilian_portuguese;
-const unsigned int boss_lang_danish                 = boss::g_lang_danish;
-
-// BOSS cleanliness codes.
-const unsigned int boss_needs_cleaning_no       = 0;
-const unsigned int boss_needs_cleaning_yes      = 1;
-const unsigned int boss_needs_cleaning_unknown  = 2;
-
-
-struct _boss_db_int {
-    _boss_db_int()
-        : extTagMap(NULL),
-        extAddedTagIds(NULL),
-        extRemovedTagIds(NULL),
-        extMessageArray(NULL),
-=======
 const unsigned int loot_game_tes4                   = loot::Game::tes4;
 const unsigned int loot_game_tes5                   = loot::Game::tes5;
 const unsigned int loot_game_fo3                    = loot::Game::fo3;
@@ -118,6 +82,7 @@
 const unsigned int loot_lang_brazilian_portuguese   = loot::Language::brazilian_portuguese;
 const unsigned int loot_lang_finnish                = loot::Language::finnish;
 const unsigned int loot_lang_german                 = loot::Language::german;
+const unsigned int loot_lang_danish                 = loot::Language::danish;
 
 // LOOT cleanliness codes.
 const unsigned int loot_needs_cleaning_no       = 0;
@@ -131,7 +96,6 @@
         extAddedTagIds(nullptr),
         extRemovedTagIds(nullptr),
         extMessageArray(nullptr),
->>>>>>> a7fc173b
         extMessageArraySize(0) {
 
         extMessage.type = loot_message_say;
