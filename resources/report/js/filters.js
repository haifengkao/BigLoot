var filters = {
    /* Filter functions return true if the given plugin passes the filter and
       should be displayed, otherwise false. */

    hiddenPluginNo: 0,
    hiddenMessageNo: 0,
    conflicts: [],

    searchFilter: function(plugin, needle) {
        if (needle.length == 0) {
            return true;
        }

        if (plugin.name.toLowerCase().indexOf(needle) != -1
            || plugin.getCrcString().toLowerCase().indexOf(needle) != -1
            || plugin.version.toLowerCase().indexOf(needle) != -1) {

            return true;
        }

        var tags = plugin.getTagStrings();
        if (tags.added.toLowerCase().indexOf(needle) != -1
            || tags.removed.toLowerCase().indexOf(needle) != -1) {

            return true;
        }

        for (var i = 0; i < plugin.messages.length; ++i) {
            if (plugin.messages[i].content[0].str.toLowerCase().indexOf(needle) != -1) {
                return true;
            }
        }
    },

    messagelessFilter: function(plugin) {
        /* This function could be further optimised to perform fewer checks,
           but it's also responsible for setting the hidden message count, so
           has to go through everything. */

        var hasMessages = false;
        /* If any messages exist, check if they are hidden or not. Note
           that the messages may not be present as elements, so the check
           is actually if they would be hidden according to the message
           filters. */
        if (this.allMessageFilter()) {
            plugin.messages.forEach(function(message){
                if (this.noteFilter(message)
                    && this.doNotCleanFilter(message)) {

                    hasMessages = true;
                    return;
                }
                ++hiddenMessageNo;
            }, this);
        } else {
            hiddenMessageNo += plugin.messages.length;
        }

        if (document.getElementById('hideMessagelessPlugins').checked) {
            return hasMessages;
        } else {
            return true;
        }
    },

    inactiveFilter: function(plugin) {
        if (document.getElementById('hideInactivePlugins').checked) {
            return plugin.isActive;
        } else {
            return true;
        }
    },

    conflictsFilter: function(plugin) {
        if (this.conflicts.length > 0) {
            return this.conflicts.indexOf(plugin.name) != -1;
        } else {
            return true;
        }
    },

    applyPluginFilters: function(plugins) {
        var search = document.getElementById('contentFilter').value.toLowerCase();
        hiddenPluginNo = 0;
        hiddenMessageNo = 0;
        var filteredPlugins = [];

        plugins.forEach(function(plugin){
            /* Messageless filter needs to run first. */
            if (this.messagelessFilter(plugin)
                && this.inactiveFilter(plugin)
                && this.conflictsFilter(plugin)
                && this.searchFilter(plugin, search)) {

                filteredPlugins.push(plugin);
                return;
            }
            ++hiddenPluginNo;
        }, this);

        document.getElementById('hiddenPluginNo').textContent = hiddenPluginNo;
        document.getElementById('hiddenMessageNo').textContent = hiddenMessageNo;

        return filteredPlugins;
    },

    /* Message filter functions are run from within plugin cards, when the card's
       messages are to be added as elements. Each filter should return true if the
       message is to be displayed. */

    noteFilter: function(message) {
        if (document.getElementById('hideNotes').checked) {
            return message.type != 'say';
        } else {
            return true;
        }
    },

    doNotCleanFilter: function(message) {
        if (document.getElementById('hideDoNotCleanMessages').checked) {
            return message.content[0].str.indexOf(l10n.jed.translate("Do not clean").fetch()) == -1;
        } else {
            return true;
        }
    },

    allMessageFilter: function() {
        return !document.getElementById('hideAllPluginMessages').checked;
    },

    applyMessageFilters: function(messages) {
        var filteredMessages = [];

        if (this.allMessageFilter()) {
            messages.forEach(function(message){
                if (this.noteFilter(message)
                    && this.doNotCleanFilter(message)) {

                    filteredMessages.push(message);
                    return;
                }
            }, this);
        }

        return filteredMessages;
    },
};

function getConflictingPluginsFromFilter() {
    var conflictsPlugin = document.body.getAttribute('data-conflicts');
    if (conflictsPlugin) {
        /* Now get conflicts for the plugin. */
        var request = JSON.stringify({
            name: 'getConflictingPlugins',
            args: [
                conflictsPlugin
            ]
        });

        showProgress(l10n.jed.translate('Checking if plugins have been loaded...').fetch());

        return loot.query(request).then(JSON.parse).then(function(result){
            if (result) {
                /* Filter everything but the plugin itself if there are no
                   conflicts. */
                var conflicts = [ conflictsPlugin ];
                for (var key in result) {
                    if (result[key].conflicts) {
                        conflicts.push(key);
                    }
                    for (var i = 0; i < loot.game.plugins.length; ++i) {
                        if (loot.game.plugins[i].name == key) {
                            loot.game.plugins[i].crc = result[key].crc;
                            loot.game.plugins[i].isEmpty = result[key].isEmpty;

                            loot.game.plugins[i].messages = result[key].messages;
                            loot.game.plugins[i].tags = result[key].tags;
                            loot.game.plugins[i].isDirty = result[key].isDirty;
                            break;
                        }
                    }
                }
                closeProgressDialog();
                return conflicts;
            }
            closeProgressDialog();
            return [ conflictsPlugin ];
        }).catch(processCefError);
    }

    return Promise.resolve([]);
}

function setFilteredUIData() {
    /* The conflict filter, if enabled, executes C++ code, so needs to be
       handled using a promise, so the rest of the function should wait until
       it is completed.
    */
    getConflictingPluginsFromFilter().then(function(conflicts) {
        filters.conflicts = conflicts;
        var filtered = filters.applyPluginFilters(loot.game.plugins);
        document.getElementById('cardsNav').data = filtered;
        document.getElementById('main').lastElementChild.data = filtered;

<<<<<<< HEAD
        /* Also run message filters on the filtered plugins. */
        filtered.forEach(function(plugin){
            plugin.computed.messages = plugin.getUIMessages();
        });
=======
        /* Also run message filters on the current card elements. */
        var cards = document.getElementById('main').getElementsByTagName('loot-plugin-card');
        for (var i = 0; i < cards.length; ++i) {
            // Force re-filtering of messages.
            if (cards[i].data) {
                cards[i].data.computed.messages = cards[i].data.getUIMessages();
                cards[i].onMessagesChange();
            }
        }

        /* Now perform search again. If there is no current search, this won't
           do anything. */
        document.getElementById('searchBar').search();
>>>>>>> d3c27c7f
    });
}
function restoreFilterStates() {
    if (loot.settings.filters) {
        document.getElementById('hideMessagelessPlugins').checked = loot.settings.filters.hideMessagelessPlugins;
        document.getElementById('hideInactivePlugins').checked = loot.settings.filters.hideInactivePlugins;
        document.getElementById('hideNotes').checked = loot.settings.filters.hideNotes;
        document.getElementById('hideDoNotCleanMessages').checked = loot.settings.filters.hideDoNotCleanMessages;
        document.getElementById('hideAllPluginMessages').checked = loot.settings.filters.hideAllPluginMessages;
        document.getElementById('hideVersionNumbers').checked = loot.settings.filters.hideVersionNumbers;
        document.getElementById('hideCRCs').checked = loot.settings.filters.hideCRCs;
        document.getElementById('hideBashTags').checked = loot.settings.filters.hideBashTags;
    }
}

function applyEnabledFilters() {
    if (loot.settings.filters) {
        if (loot.settings.filters.hideMessagelessPlugins
            || loot.settings.filters.hideInactivePlugins
            || loot.settings.filters.hideNotes
            || loot.settings.filters.hideDoNotCleanMessages
            || loot.settings.filters.hideAllPluginMessages) {
            setFilteredUIData();
        }

        if (loot.settings.filters.hideVersionNumbers) {
            document.getElementById('hideVersionNumbers').dispatchEvent(new Event('change'));
        }

        if (loot.settings.filters.hideCRCs) {
            document.getElementById('hideCRCs').dispatchEvent(new Event('change'));
        }

        if (loot.settings.filters.hideBashTags) {
            document.getElementById('hideBashTags').dispatchEvent(new Event('change'));
        }
    }
}<|MERGE_RESOLUTION|>--- conflicted
+++ resolved
@@ -202,26 +202,14 @@
         document.getElementById('cardsNav').data = filtered;
         document.getElementById('main').lastElementChild.data = filtered;
 
-<<<<<<< HEAD
         /* Also run message filters on the filtered plugins. */
         filtered.forEach(function(plugin){
             plugin.computed.messages = plugin.getUIMessages();
         });
-=======
-        /* Also run message filters on the current card elements. */
-        var cards = document.getElementById('main').getElementsByTagName('loot-plugin-card');
-        for (var i = 0; i < cards.length; ++i) {
-            // Force re-filtering of messages.
-            if (cards[i].data) {
-                cards[i].data.computed.messages = cards[i].data.getUIMessages();
-                cards[i].onMessagesChange();
-            }
-        }
 
         /* Now perform search again. If there is no current search, this won't
            do anything. */
         document.getElementById('searchBar').search();
->>>>>>> d3c27c7f
     });
 }
 function restoreFilterStates() {
