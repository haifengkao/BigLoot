--- conflicted
+++ resolved
@@ -80,10 +80,6 @@
 set (LOOT_SRC   "${CMAKE_SOURCE_DIR}/src/backend/metadata.cpp"
                 "${CMAKE_SOURCE_DIR}/src/backend/game.cpp"
                 "${CMAKE_SOURCE_DIR}/src/backend/helpers.cpp"
-<<<<<<< HEAD
-                "${CMAKE_SOURCE_DIR}/src/backend/globals.cpp"
-                "${CMAKE_SOURCE_DIR}/src/backend/generators.cpp")
-=======
                 "${CMAKE_SOURCE_DIR}/src/backend/generators.cpp"
                 "${CMAKE_SOURCE_DIR}/src/backend/graph.cpp"
                 "${CMAKE_SOURCE_DIR}/src/backend/git.cpp"
@@ -98,7 +94,6 @@
                 "${CMAKE_SOURCE_DIR}/src/backend/error.h"
                 "${CMAKE_SOURCE_DIR}/src/backend/parsers.h"
                 "${CMAKE_SOURCE_DIR}/src/backend/streams.h")
->>>>>>> 49e5eb55
 
 set (LOOT_GUI_SRC ${LOOT_SRC}
                   "${CMAKE_SOURCE_DIR}/src/gui/main_win.cpp"
@@ -109,12 +104,7 @@
 
 set (LOOT_GUI_HEADERS ${LOOT_HEADERS}
                   # Code the API doesn't need.
-<<<<<<< HEAD
-                  "${CMAKE_SOURCE_DIR}/src/backend/graph.cpp"
-                  "${CMAKE_SOURCE_DIR}/src/backend/network.cpp"
-=======
                   "${CMAKE_SOURCE_DIR}/src/backend/json.h"
->>>>>>> 49e5eb55
                   # Actual GUI code.
                   "${CMAKE_SOURCE_DIR}/src/gui/handler.h"
                   "${CMAKE_SOURCE_DIR}/src/gui/app.h"
